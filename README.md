--- conflicted
+++ resolved
@@ -1,10 +1,98 @@
-# Memory Pickle MCP 🥒
+# Memory Pickle MCP
 
-A Model Context Protocol server that gives AI agents persistent memory for project management. Your agent remembers what you're working on between chat sessions.
+Project management and session memory for AI agents. Provides 8 essential MCP tools for tracking projects, tasks, and context during chat sessions.
 
-## 🚀 Quick Start
+## Quick Start
 
-Add this to your MCP configuration:
+### Pre-release Version (Latest Development)
+```json
+{
+  "mcpServers": {
+    "memory-pickle-pre": {
+      "command": "npx",
+      "args": ["-y", "@cabbages-pre/memory-pickle-mcp-pre"]
+    }
+  }
+}
+```
+
+### Stable Version
+```json
+{
+  "mcpServers": {
+    "memory-pickle": {
+      "command": "npx",
+      "args": ["-y", "@cabbages/memory-pickle-mcp"]
+    }
+  }
+}
+```
+
+### Local Development
+```json
+{
+  "mcpServers": {
+    "memory-pickle-dev": {
+      "command": "node",
+      "args": ["build/index.js"],
+      "cwd": "/path/to/your/memory-pickle-mcp"
+    }
+  }
+}
+```
+
+## Links
+
+- **Website:** [pickle.cabbages.work](https://pickle.cabbages.work)
+- **GitHub:** [Justar96/memory-pickle-mcp](https://github.com/Justar96/memory-pickle-mcp)
+- **NPM:** [@cabbages/memory-pickle-mcp](https://www.npmjs.com/package/@cabbages/memory-pickle-mcp)
+- **Pre-release version**[@cabbages-pre/memory-pickle-mcp-pre](https://www.npmjs.com/package/@cabbages-pre/memory-pickle-mcp-pre)
+
+## How Memory Works
+
+**Memory-Only Storage**
+- All data exists only during the current chat session
+- Nothing saved to disk - no files created
+- Data is lost when the session ends
+- Fast performance with no file system dependencies
+
+**Session Continuity**
+- During a session: All tools share the same data and current project context
+- Between sessions: Use `generate_handoff_summary` before ending, save as markdown, reference in new sessions
+- For permanent storage: Create your own markdown files for important information
+
+## Tools
+
+**Project Management**
+- `create_project` - Create new project (becomes current)
+- `set_current_project` - Switch between projects
+- `get_project_status` - View project and task summary
+
+**Task Management**
+- `create_task` - Add task to current project
+- `update_task` - Update progress, completion, notes
+
+**Memory System**
+- `remember_this` - Store important information
+- `recall_context` - Search stored memories
+
+**Session Management**
+- `generate_handoff_summary` - Create transition summary (responds to 'handoff' trigger)
+
+## Storage Details
+
+**Memory-Only Storage**
+- All data stored in memory during the session
+- No files or directories created
+- Data automatically cleared when session ends
+- No setup or cleanup required
+
+**For Permanent Storage**
+- Create your own markdown files for important information
+- Use `generate_handoff_summary` to create session summaries
+- Save summaries as markdown files for future reference
+
+## Configuration
 
 ```json
 {
@@ -17,153 +105,12 @@
 }
 ```
 
-for pre-release version:
-```json
-{
-  "mcpServers": {
-    "memory-pickle": {
-      "command": "npx",
-      "args": ["-y", "@cabbages-pre/memory-pickle-mcp-pre"]
-    }
-  }
-}
-```
+## Requirements
 
-That's it! Your agent will now remember your projects and tasks across sessions.
+- Node.js 16+
+- MCP-compatible client (Claude Desktop, Cursor, etc.)
 
-## 🔗 Links
-
-- **🌐 Website:** [pickle.cabbages.work](https://pickle.cabbages.work)
-- **📦 GitHub:** [Justar96/memory-pickle-mcp](https://github.com/Justar96/memory-pickle-mcp)
-- **📋 NPM Package:** [@cabbages/memory-pickle-mcp](https://www.npmjs.com/package/@cabbages/memory-pickle-mcp)
-
-## 🎯 What It Does
-
-- **🧠 Remembers your work** - Agent loads your current project when you start chatting
-- **📋 Tracks tasks automatically** - Creates tasks when you mention things to do
-- **📊 Shows progress** - See what's done and what's left with completion percentages
-- **🤝 Handles handoffs** - Get summaries to continue work in new chats
-- **🏗️ Hierarchical tasks** - Support for subtasks and nested organization
-- **⚡ Priority levels** - Critical, High, Medium, Low task prioritization
-- **🚨 Blocker tracking** - Document and track what's preventing progress
-
-## 💡 How It Works
-
-The agent automatically:
-1. **Loads project status** at the start of each session via `get_project_status`
-2. **Creates tasks** when you mention work items using `create_task`
-3. **Marks tasks complete** when you say they're done with `toggle_task`
-4. **Tracks progress** and shows completion percentages
-5. **Generates handoff summaries** for seamless session transitions
-
-No special commands needed - just talk naturally about your work.
-
-## 📖 Example Usage
-
-**Starting a project:**
-```
-You: "I'm building a todo app with React"
-Agent: I'll track this project for you.
-✅ Created project: Todo App
-📋 Added initial tasks based on your description
-```
-
-**Continuing work:**
-```
-You: "Hi, let's continue"
-Agent: [Automatically loads via get_project_status]
-📊 Todo App Project - 40% complete
-✅ Set up React project
-⬜ Create task component  
-⬜ Add database integration
-```
-
-**Making progress:**
-```
-You: "I finished the task component"
-Agent: Great! Marking that as complete.
-✅ Task component - Done!
-📈 Project is now 67% complete.
-```
-
-## 🛠️ Available Tools
-
-The agent has access to **17 tools** organized in 5 categories:
-
-### 📁 Project Management (4 tools)
-- `create_project` - Initialize new project containers
-- `get_project_status` - Show hierarchical task tree ⭐ *Auto-loads at session start*
-- `update_project` - Modify project details and status
-- `list_projects` - View all projects with completion status
-- `set_current_project` - Switch between multiple projects
-- `generate_handoff_summary` - Create session transitions
-
-### ✅ Task Management (4 tools)
-- `create_task` - Add tasks with automatic priority detection
-- `update_task` - Modify task details and properties
-- `toggle_task` - Complete/uncomplete with progress updates
-- `update_task_progress` - Track progress, notes, and blockers
-- `get_tasks` - Filter and display tasks by criteria
-
-### 🧠 Memory Management (4 tools)
-- `remember_this` - Store important decisions and context
-- `add_memory` - Alternative memory storage method
-- `recall_context` - Search and retrieve memories
-- `search_memories` - Advanced memory search with filters
-
-### 🔧 Utilities (3 tools)
-- `export_to_markdown` - Generate documentation from project data
-- `apply_template` - Guide users through structured planning
-- `list_templates` - Show available planning templates
-- `list_categories` - Show overview and available templates
-
-### 🛡️ Data Integrity (3 tools)
-- `validate_database` - Check and repair data integrity issues
-- `check_workflow_state` - Verify workflow consistency
-- `repair_orphaned_data` - Fix orphaned tasks and memories
-
-## 💾 Data Storage
-
-Your data is stored locally in a `.memory-pickle/` folder with split-file architecture:
-- `projects.yaml` - Your projects and metadata
-- `tasks.yaml` - All tasks with hierarchy and progress
-- `memories.yaml` - Important notes and decisions
-- `meta.yaml` - Session tracking, settings, and templates
-
-### 🔄 Session Reset
-
-**Need a fresh start?** Simply delete the `.memory-pickle` folder:
-
-```bash
-# Complete reset - removes all projects, tasks, and memories
-rm -rf .memory-pickle
-
-# On Windows
-rmdir /s .memory-pickle
-```
-
-This gives you a completely clean slate. The folder will be recreated automatically when you start a new session. This is the recommended approach when:
-- You want to start over completely
-- Data seems corrupted or inconsistent
-- You're switching to a different project context
-- Testing or development purposes
-
-**⚠️ Warning**: This permanently deletes all your project data. Export important projects first using `export_to_markdown` if needed.
-
-## 📚 Documentation
-
-- **[📥 Installation Guide](docs/INSTALLATION.md)** - Setup instructions and troubleshooting
-- **[🛠️ Tools Reference](docs/TOOLS.md)** - Complete tool documentation with examples
-- **[📖 Usage Guide](docs/USAGE.md)** - Workflows, patterns, and best practices
-- **[⚙️ Development Guide](docs/DEVELOPMENT.md)** - Contributing and architecture details
-- **[📝 Changelog](docs/CHANGELOG.md)** - Version history and release notes
-
-## 🔧 Requirements
-
-- **Node.js 16+** - Runtime environment
-- **MCP-compatible client** - Claude Desktop, Cursor, Windsurf, etc.
-
-## 📦 Installation Methods
+## Installation
 
 **NPX (recommended):**
 ```bash
@@ -175,145 +122,58 @@
 npm install -g @cabbages/memory-pickle-mcp
 ```
 
-**Local development:**
-```bash
-git clone https://github.com/Justar96/memory-pickle-mcp.git
-cd memory-pickle-mcp
-npm install
-npm run build
-```
+## Documentation
 
-<<<<<<< HEAD
-## ⚙️ Configuration Examples
-=======
 - [Installation Guide](docs/INSTALLATION.md) - Setup and troubleshooting
 - [Tools Reference](docs/TOOLS.md) - Complete tool documentation
 - [Usage Guide](docs/USAGE.md) - Workflows and best practices
 - [Version Management](docs/VERSION-MANAGEMENT.md) - Centralized version control
 - [Changelog](docs/CHANGELOG.md) - Version history
->>>>>>> 117b7265
 
-**Basic setup:**
-```json
-{
-  "mcpServers": {
-    "memory-pickle": {
-      "command": "npx", 
-      "args": ["-y", "@cabbages/memory-pickle-mcp"]
-    }
-  }
-}
-```
+## Features
 
-**With environment variables:**
-```json
-{
-  "mcpServers": {
-    "memory-pickle": {
-      "command": "npx",
-      "args": ["-y", "@cabbages/memory-pickle-mcp"],
-      "env": {
-        "NODE_ENV": "production"
-      }
-    }
-  }
-}
-```
+**Task Management**
+- Hierarchical tasks with subtasks
+- Priority levels (critical/high/medium/low)
+- Progress tracking (0-100%)
+- Blocker documentation
 
-**Clean text mode (no emojis):**
-```json
-{
-  "mcpServers": {
-    "memory-pickle": {
-      "command": "npx",
-      "args": ["-y", "@cabbages/memory-pickle-mcp"],
-      "env": {
-        "MEMORY_PICKLE_NO_EMOJIS": "true"
-      }
-    }
-  }
-}
-```
+**Project Organization**
+- Multiple concurrent projects
+- Automatic task assignment to current project
+- Project-level progress calculation
 
-**User Experience:**
-- 🎭 **Configurable Output**: Choose between emoji-rich or clean text mode
-- 🏢 **Corporate Friendly**: Professional text output for enterprise environments
-- 🖥️ **Universal Compatibility**: Works in any terminal, SSH, or restricted environment
-- 🎨 **Visual or Minimal**: `✅ Task completed!` vs `[OK] Task completed!`
-
-**Session Continuity:**
-- Auto-loads project status at session start
-- Generates handoff summaries for new chats
-- Preserves context between sessions
-- Session counter tracking
-- Easy reset via `.memory-pickle` folder deletion
-
-**Memory System:**
-- Categorized memory storage (general/technical/business)
+**Memory System**
+- Categorized memory storage
 - Importance levels (low/medium/high/critical)
-- Tag-based organization
 - Search and retrieval functionality
 
-**Data Integrity:**
-- Automatic validation and repair on startup
-- Orphaned data detection and cleanup
-- Referential integrity checks
-- Workflow state validation
+**Session Continuity**
+- Generates handoff summaries for session transitions
+- Recommend saving summaries as markdown files
+- Clean text output for universal compatibility
 
-## 🤔 Why Use This?
+## Troubleshooting
 
-AI agents forget everything between sessions. This tool fixes that by giving them persistent memory for project work. No more re-explaining what you're building or losing track of progress.
+**Data issues or agent confusion:**
+- Restart the MCP server for complete reset (data is memory-only)
+- See [Installation Guide](docs/INSTALLATION.md) for setup help
 
-It's designed to work invisibly - the agent just becomes better at remembering and tracking your work.
+**Tools not working:**
+- Update to latest version: `npx -y @cabbages/memory-pickle-mcp`
+- Verify MCP client configuration
+- Ensure Node.js 16+ is installed
 
-## � Troubleshooting
+## License
 
-**Agent seems confused or data looks wrong?**
-1. Try the data integrity tools: `validate_database` or `repair_orphaned_data`
-2. For a complete fresh start: delete the `.memory-pickle` folder
-3. Check the [Installation Guide](docs/INSTALLATION.md) for setup issues
+Apache 2.0
 
-**Tools not working?**
-- Ensure you're using the latest version: `npx -y @cabbages/memory-pickle-mcp`
-- Verify your MCP client configuration matches the examples above
-- Check that Node.js 16+ is installed
+## Version
 
-**Performance issues?**
-- Large projects (1000+ tasks) may be slower
-- Consider using `export_to_markdown` to archive completed projects
-- Reset sessions periodically by deleting `.memory-pickle`
+Current: 1.3.8
 
-## �📄 License
-
-Apache 2.0 License - Use freely in your projects!
-
-## 📊 Version
-
-**Current:** 1.2.1
-**Package:** [@cabbages/memory-pickle-mcp](https://www.npmjs.com/package/@cabbages/memory-pickle-mcp)
-
-### Pre-release (v1.3.xx)
-
-**Pre-release:** 1.3.8 
-**Pre-release package:** [@cabbages-pre/memory-pickle-mcp-pre](https://www.npmjs.com/package/@cabbages-pre/memory-pickle-mcp-pre)
-
-### Upcoming (v1.3.0)
-- 🎯 Major simplification release
-- 📦 Reduced from 17 to 8 essential tools
-- 🛠️ Consolidated `update_task` for progress, notes, and blockers
-- 🔄 Simplified memory to use in-memory database (so many bugs with files io ;c)
-
-### Recent Updates (v1.2.1)
-- ✅ Fixed MemoryPickleCore compilation issues after refactoring
-- 🛡️ Added comprehensive data integrity tools (3 new tools)
-- 🔧 Enhanced service layer with missing methods
-- 📝 Updated documentation to match current system
-- 🎯 Improved TypeScript type safety and error handling
-
-<<<<<<< HEAD
----
-=======
-Current: 1.3.8
->>>>>>> 117b7265
-
-*Built for developers who want their AI agents to actually remember what they're working on.* 🚀✨+Recent changes:
+- Simplified to memory-only storage (no file persistence)
+- Clean text output only for universal compatibility
+- Added `handoff` alias for easier session transitions
+- Streamlined to 8 essential MCP tools + 1 alias