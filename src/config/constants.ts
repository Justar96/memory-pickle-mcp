/**
 * Minimal constants for in-memory operation
 * All file system dependencies removed for pure in-memory mode
 */

<<<<<<< HEAD
// Data directory configuration with environment detection and fallbacks
function getDataDirectory(): string {
  const possibleDirs = [
    // First priority: Current working directory (for normal CLI usage)
    path.join(process.cwd(), '.memory-pickle'),
    
    // Second priority: Project root detection (for IDE environments)
    findProjectRoot(),
    
    // Third priority: User home directory (universal fallback)
    path.join(os.homedir(), '.memory-pickle'),
    
    // Last resort: Temp directory
    path.join(os.tmpdir(), 'memory-pickle-' + process.env.USER || 'default')
  ].filter(Boolean);

  for (const dir of possibleDirs) {
    if (!dir) continue; // Skip null values
    
    try {
      // Test if we can create and write to this directory
      fs.mkdirSync(dir, { recursive: true, mode: 0o700 }); // Secure permissions: owner only
      
      // Test write permissions with a more secure approach
      // Use exclusive flag to prevent race conditions
      const timestamp = Date.now();
      const randomSuffix = Math.random().toString(36).substring(2, 15);
      const testFile = path.join(dir, `.write-test-${timestamp}-${randomSuffix}`);
      
      // Use exclusive flag to ensure we create a new file
      const fd = fs.openSync(testFile, 'wx', 0o600); // Exclusive create with secure permissions
      fs.writeSync(fd, 'test');
      fs.closeSync(fd);
      
      // Clean up test file
      fs.unlinkSync(testFile);
      
      console.error(`Memory Pickle: Using data directory: ${dir}`);
      return dir;
    } catch (error) {
      // Try next directory if this one fails
      continue;
    }
  }
  
  // If all fail, throw with helpful error
  throw new Error(`Memory Pickle: Unable to find writable directory. Tried: ${possibleDirs.join(', ')}`);
}

function findProjectRoot(): string | null {
  let currentDir = process.cwd();
  const maxDepth = 10;
  let depth = 0;
  
  while (depth < maxDepth) {
    // Check for common project indicators
    const indicators = [
      'package.json',
      '.git',
      'tsconfig.json',
      'pyproject.toml',
      'Cargo.toml',
      '.project-root'
    ];
    
    for (const indicator of indicators) {
      if (fs.existsSync(path.join(currentDir, indicator))) {
        return path.join(currentDir, '.memory-pickle');
      }
    }
    
    const parentDir = path.dirname(currentDir);
    if (parentDir === currentDir) break; // Reached root
    currentDir = parentDir;
    depth++;
  }
  
  return null;
}

export const DATA_DIR = getDataDirectory();

// Monolithic legacy file
export const PROJECT_FILE = path.join(DATA_DIR, 'project-data.yaml');

// Incremental-storage (step 7)
export const PROJECTS_FILE  = path.join(DATA_DIR, 'projects.yaml');
export const TASKS_FILE     = path.join(DATA_DIR, 'tasks.yaml');
export const MEMORIES_FILE  = path.join(DATA_DIR, 'memories.yaml');        // split file
export const STUB_FILE      = PROJECT_FILE;  // lightweight stub for backward-compat

// Misc config
export const CONFIG_FILE = path.join(DATA_DIR, 'memory-config.yaml');
=======
import { getVersion } from '../utils/version.js';
>>>>>>> 117b7265

// Server configuration
export const SERVER_CONFIG = {
  name: "memory-pickle",
<<<<<<< HEAD
  version: "1.1.1",
} as const;

// UI configuration
export const USE_EMOJIS = process.env.MEMORY_PICKLE_NO_EMOJIS !== 'true';

// YAML serialization options
export const YAML_OPTIONS = {
  indent: 2,
  lineWidth: 120,
  noRefs: true,
=======
  version: getVersion(),
>>>>>>> 117b7265
} as const;<|MERGE_RESOLUTION|>--- conflicted
+++ resolved
@@ -3,120 +3,10 @@
  * All file system dependencies removed for pure in-memory mode
  */
 
-<<<<<<< HEAD
-// Data directory configuration with environment detection and fallbacks
-function getDataDirectory(): string {
-  const possibleDirs = [
-    // First priority: Current working directory (for normal CLI usage)
-    path.join(process.cwd(), '.memory-pickle'),
-    
-    // Second priority: Project root detection (for IDE environments)
-    findProjectRoot(),
-    
-    // Third priority: User home directory (universal fallback)
-    path.join(os.homedir(), '.memory-pickle'),
-    
-    // Last resort: Temp directory
-    path.join(os.tmpdir(), 'memory-pickle-' + process.env.USER || 'default')
-  ].filter(Boolean);
-
-  for (const dir of possibleDirs) {
-    if (!dir) continue; // Skip null values
-    
-    try {
-      // Test if we can create and write to this directory
-      fs.mkdirSync(dir, { recursive: true, mode: 0o700 }); // Secure permissions: owner only
-      
-      // Test write permissions with a more secure approach
-      // Use exclusive flag to prevent race conditions
-      const timestamp = Date.now();
-      const randomSuffix = Math.random().toString(36).substring(2, 15);
-      const testFile = path.join(dir, `.write-test-${timestamp}-${randomSuffix}`);
-      
-      // Use exclusive flag to ensure we create a new file
-      const fd = fs.openSync(testFile, 'wx', 0o600); // Exclusive create with secure permissions
-      fs.writeSync(fd, 'test');
-      fs.closeSync(fd);
-      
-      // Clean up test file
-      fs.unlinkSync(testFile);
-      
-      console.error(`Memory Pickle: Using data directory: ${dir}`);
-      return dir;
-    } catch (error) {
-      // Try next directory if this one fails
-      continue;
-    }
-  }
-  
-  // If all fail, throw with helpful error
-  throw new Error(`Memory Pickle: Unable to find writable directory. Tried: ${possibleDirs.join(', ')}`);
-}
-
-function findProjectRoot(): string | null {
-  let currentDir = process.cwd();
-  const maxDepth = 10;
-  let depth = 0;
-  
-  while (depth < maxDepth) {
-    // Check for common project indicators
-    const indicators = [
-      'package.json',
-      '.git',
-      'tsconfig.json',
-      'pyproject.toml',
-      'Cargo.toml',
-      '.project-root'
-    ];
-    
-    for (const indicator of indicators) {
-      if (fs.existsSync(path.join(currentDir, indicator))) {
-        return path.join(currentDir, '.memory-pickle');
-      }
-    }
-    
-    const parentDir = path.dirname(currentDir);
-    if (parentDir === currentDir) break; // Reached root
-    currentDir = parentDir;
-    depth++;
-  }
-  
-  return null;
-}
-
-export const DATA_DIR = getDataDirectory();
-
-// Monolithic legacy file
-export const PROJECT_FILE = path.join(DATA_DIR, 'project-data.yaml');
-
-// Incremental-storage (step 7)
-export const PROJECTS_FILE  = path.join(DATA_DIR, 'projects.yaml');
-export const TASKS_FILE     = path.join(DATA_DIR, 'tasks.yaml');
-export const MEMORIES_FILE  = path.join(DATA_DIR, 'memories.yaml');        // split file
-export const STUB_FILE      = PROJECT_FILE;  // lightweight stub for backward-compat
-
-// Misc config
-export const CONFIG_FILE = path.join(DATA_DIR, 'memory-config.yaml');
-=======
 import { getVersion } from '../utils/version.js';
->>>>>>> 117b7265
 
 // Server configuration
 export const SERVER_CONFIG = {
   name: "memory-pickle",
-<<<<<<< HEAD
-  version: "1.1.1",
-} as const;
-
-// UI configuration
-export const USE_EMOJIS = process.env.MEMORY_PICKLE_NO_EMOJIS !== 'true';
-
-// YAML serialization options
-export const YAML_OPTIONS = {
-  indent: 2,
-  lineWidth: 120,
-  noRefs: true,
-=======
   version: getVersion(),
->>>>>>> 117b7265
 } as const;