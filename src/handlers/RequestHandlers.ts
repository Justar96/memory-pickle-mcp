--- conflicted
+++ resolved
@@ -6,12 +6,6 @@
   ReadResourceRequestSchema,
   ListResourceTemplatesRequestSchema,
 } from "@modelcontextprotocol/sdk/types.js";
-<<<<<<< HEAD
-import * as fs from 'fs';
-import * as path from 'path';
-import { DATA_DIR, PROJECTS_FILE, TASKS_FILE, MEMORIES_FILE } from '../config/constants.js';
-=======
->>>>>>> 117b7265
 import { ALL_TOOLS } from '../tools/index.js';
 import type { MemoryPickleCore } from '../core/MemoryPickleCore.js';
 
@@ -23,15 +17,10 @@
 export function setupRequestHandlers(server: Server, core: MemoryPickleCore): void {
   // Tool handling
   setupToolHandlers(server, core);
-  
+
   // Resource handling
-<<<<<<< HEAD
-  setupResourceHandlers(server);
-  
-=======
   setupResourceHandlers(server, core);
 
->>>>>>> 117b7265
   // Template handling
   setupTemplateHandlers(server);
 }
@@ -55,13 +44,12 @@
   server.setRequestHandler(CallToolRequestSchema, async (request) => {
     const { name, arguments: args } = request.params;
 
-    // Simple whitelist of allowed methods
+    // Simplified whitelist of core methods (8 tools)
     const allowedMethods = [
-      'create_project', 'get_project_status', 'update_project', 'list_projects', 'set_current_project',
-      'create_task', 'update_task', 'toggle_task', 'list_tasks', 'get_tasks', 'update_task_progress',
-      'remember_this', 'recall_context', 'add_memory', 'search_memories',
-      'export_to_markdown', 'list_templates', 'list_categories', 'generate_handoff_summary',
-      'validate_database', 'check_workflow_state', 'repair_orphaned_data'
+      'get_project_status', 'create_project', 'set_current_project',
+      'create_task', 'update_task',
+      'remember_this', 'recall_context',
+      'generate_handoff_summary'
     ];
 
     if (!allowedMethods.includes(name)) {
@@ -96,53 +84,6 @@
 function setupResourceHandlers(server: Server, core: MemoryPickleCore): void {
   // List resources - return virtual in-memory resources
   server.setRequestHandler(ListResourcesRequestSchema, async () => {
-<<<<<<< HEAD
-    const resources = [];
-
-    // Check for split files (current architecture)
-    const metaFile = path.join(DATA_DIR, 'meta.yaml');
-    if (fs.existsSync(PROJECTS_FILE)) {
-      resources.push({
-        uri: `file:///projects.yaml`,
-        mimeType: "text/yaml",
-        name: "Projects",
-        description: "Project data and metadata"
-      });
-    }
-
-    if (fs.existsSync(TASKS_FILE)) {
-      resources.push({
-        uri: `file:///tasks.yaml`,
-        mimeType: "text/yaml",
-        name: "Tasks",
-        description: "Task hierarchy and progress tracking"
-      });
-    }
-
-    if (fs.existsSync(MEMORIES_FILE)) {
-      resources.push({
-        uri: `file:///memories.yaml`,
-        mimeType: "text/yaml",
-        name: "Memories",
-        description: "Persistent memory storage and notes"
-      });
-    }
-
-    if (fs.existsSync(metaFile)) {
-      resources.push({
-        uri: `file:///meta.yaml`,
-        mimeType: "text/yaml",
-        name: "Metadata",
-        description: "Session tracking, templates, and configuration"
-      });
-    }
-
-    // Check for exported markdown files
-    const exportFile = path.join(DATA_DIR, 'project-export.md');
-    if (fs.existsSync(exportFile)) {
-      resources.push({
-        uri: `file:///project-export.md`,
-=======
     const resources = [
       {
         uri: `memory:///current-session`,
@@ -152,7 +93,6 @@
       },
       {
         uri: `memory:///session-summary`,
->>>>>>> 117b7265
         mimeType: "text/markdown",
         name: "Session Summary",
         description: "Current session summary in markdown format"
@@ -193,75 +133,8 @@
               }]
             };
 
-<<<<<<< HEAD
-        // Additional validation for suspicious filenames
-        if (fileName === '.' || fileName === '..' || fileName.includes('..')) {
-          throw new Error(`Invalid resource URI: unsafe filename "${fileName}". URI: ${request.params.uri}`);
-        }
-
-        console.error(`Debug: Extracted filename: ${fileName}`);
-
-        // Map common filenames to actual file paths
-        let actualFilePath;
-        switch (fileName) {
-          case 'projects.yaml':
-            actualFilePath = PROJECTS_FILE;
-            break;
-          case 'tasks.yaml':
-            actualFilePath = TASKS_FILE;
-            break;
-          case 'memories.yaml':
-            actualFilePath = MEMORIES_FILE;
-            break;
-          case 'meta.yaml':
-            actualFilePath = path.join(DATA_DIR, 'meta.yaml');
-            break;
-          case 'project-export.md':
-            actualFilePath = path.join(DATA_DIR, 'project-export.md');
-            break;
-          default:
-            // Fallback to direct path construction
-            actualFilePath = path.join(DATA_DIR, fileName);
-        }
-
-        console.error(`Debug: Resolved file path: ${actualFilePath}`);
-
-        // Security validation - ensure resolved path is within data directory
-        const resolvedPath = path.resolve(actualFilePath);
-        const dataDir = path.resolve(DATA_DIR);
-
-        if (!resolvedPath.startsWith(dataDir)) {
-          throw new Error('Access denied: File outside allowed directory');
-        }
-
-        if (fs.existsSync(resolvedPath)) {
-          // Check if it's actually a file, not a directory
-          const stats = fs.statSync(resolvedPath);
-          if (stats.isDirectory()) {
-            throw new Error(`Path is a directory, not a file: ${resolvedPath}. Original URI: ${request.params.uri}, processed fileName: "${fileName}". This usually indicates a malformed resource URI.`);
-          }
-
-          const content = fs.readFileSync(resolvedPath, 'utf8');
-
-          // Determine MIME type based on file extension
-          const ext = path.extname(fileName).toLowerCase();
-          const mimeType = ext === '.md' ? 'text/markdown' : 'text/yaml';
-
-          console.error(`Debug: Successfully read file, content length: ${content.length}`);
-
-          return {
-            contents: [{
-              uri: request.params.uri,
-              mimeType: mimeType,
-              text: content
-            }]
-          };
-        } else {
-          throw new Error(`File does not exist: ${resolvedPath}. Original URI: ${request.params.uri}, processed fileName: "${fileName}"`);
-=======
           default:
             throw new Error(`Unknown memory resource: ${resourcePath}`);
->>>>>>> 117b7265
         }
       }
 
