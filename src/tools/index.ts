--- conflicted
+++ resolved
@@ -1,21 +1,19 @@
-import { PROJECT_TOOLS } from './ProjectTools.js';
-import { TASK_TOOLS } from './TaskTools.js';
-import { MEMORY_TOOLS } from './MemoryTools.js';
-import { UTILITY_TOOLS } from './UtilityTools.js';
-import { DATA_INTEGRITY_TOOLS } from './dataIntegrityTools.js';
-
 /**
- * Complete MCP Tools Registry
- * All 16 tools organized by category with preserved functionality
+ * MCP Tools Registry - 2025 Best Practices Edition
+ * 
+ * Enhanced with research-backed prompt engineering from:
+ * - FunReason (2025): Self-refinement and reasoning coherence
+ * - AutoPDL (2025): Structured AutoML approach
+ * - MCP-Zero (2025): Proactive tool request patterns
+ * 
+ * Design Principles:
+ * - Action-oriented descriptions with clear triggers
+ * - Semantic keywords for intent matching
+ * - Context-driven usage guidance
+ * - Proactive behavior patterns
+ * - Chain-of-thought reasoning hints
+ * - Single responsibility per tool
  */
-<<<<<<< HEAD
-export const ALL_TOOLS = [
-  ...PROJECT_TOOLS,
-  ...TASK_TOOLS,
-  ...MEMORY_TOOLS,
-  ...UTILITY_TOOLS,
-  ...DATA_INTEGRITY_TOOLS
-=======
 
 // Core Project & Task Management Tools - Enhanced for 2025
 const CORE_TOOLS = [
@@ -246,40 +244,44 @@
       required: ["project_id"]
     }
   }
->>>>>>> 117b7265
 ];
 
-// Export individual tool categories for selective use
-export { PROJECT_TOOLS, TASK_TOOLS, MEMORY_TOOLS, UTILITY_TOOLS, DATA_INTEGRITY_TOOLS };
-
-// Tool name constants for type safety
+export const ALL_TOOLS = CORE_TOOLS;
+
+// Enhanced tool name constants with semantic grouping
 export const TOOL_NAMES = {
   // Project Management
+  GET_PROJECT_STATUS: 'get_project_status',
   CREATE_PROJECT: 'create_project',
-  GET_PROJECT_STATUS: 'get_project_status',
   SET_CURRENT_PROJECT: 'set_current_project',
-  GENERATE_HANDOFF_SUMMARY: 'generate_handoff_summary',
   
   // Task Management
   CREATE_TASK: 'create_task',
-  TOGGLE_TASK: 'toggle_task',
-  UPDATE_TASK_PROGRESS: 'update_task_progress',
-  GET_TASKS: 'get_tasks',
+  UPDATE_TASK: 'update_task',
   
-  // Memory Management
+  // Memory & Context
   REMEMBER_THIS: 'remember_this',
   RECALL_CONTEXT: 'recall_context',
   
-  // Utilities
-  EXPORT_TO_MARKDOWN: 'export_to_markdown',
-  APPLY_TEMPLATE: 'apply_template',
-  LIST_CATEGORIES: 'list_categories',
-
-  // Data Integrity
-  VALIDATE_DATABASE: 'validate_database',
-  CHECK_WORKFLOW_STATE: 'check_workflow_state',
-  REPAIR_ORPHANED_DATA: 'repair_orphaned_data'
+  // Session Management
+  GENERATE_HANDOFF_SUMMARY: 'generate_handoff_summary'
 } as const;
 
 // Type for tool names
-export type ToolName = typeof TOOL_NAMES[keyof typeof TOOL_NAMES];+export type ToolName = typeof TOOL_NAMES[keyof typeof TOOL_NAMES];
+
+// Tool categories for better organization
+export const TOOL_CATEGORIES = {
+  PROJECT_MANAGEMENT: ['get_project_status', 'create_project', 'set_current_project'],
+  TASK_MANAGEMENT: ['create_task', 'update_task'],
+  MEMORY_CONTEXT: ['remember_this', 'recall_context'],
+  SESSION_MANAGEMENT: ['generate_handoff_summary']
+} as const;
+
+// Priority levels for agent guidance
+export const TOOL_PRIORITIES = {
+  CRITICAL: ['get_project_status', 'recall_context'],  // Always check context first
+  HIGH: ['create_task', 'update_task', 'remember_this'],  // Core workflow tools
+  MEDIUM: ['create_project', 'generate_handoff_summary'],  // Important but less frequent
+  LOW: ['set_current_project']  // Utility tools
+} as const;