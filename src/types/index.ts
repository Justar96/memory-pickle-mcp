import type { z } from 'zod';
import type { projectDatabaseSchema, Task, Project, Memory, MemoryTemplate } from './schemas.js';

// --- Core Database Types (from Zod schemas) ---
<<<<<<< HEAD
export type { ProjectDatabase, Task, Project, Memory, MemoryTemplate } from './schemas.js';
=======
export type { ProjectDatabase, Task, Project, Memory, Milestone, LineRange } from './schemas.js';
>>>>>>> 117b7265


// --- View Model & Non-persistent Interfaces ---

export interface ProjectSummary {
  project: Project;
  total_tasks: number;
  completed_tasks: number;
  in_progress_tasks: number;
  blocked_tasks: number;
  recent_completions: Task[];
  upcoming_tasks: Task[];
  critical_items: Task[];
  completion_percentage: number;
}

export interface HandoffSummary {
  project_name: string;
  completion_percentage: number;
  last_session_date: string;
  completed_in_last_session: string[];
  in_progress: string[];
  blocked_items: string[];
  next_priorities: string[];
  session_notes: string;
}

export interface TemplateStep {
  step: string;
  prompt: string;
}<|MERGE_RESOLUTION|>--- conflicted
+++ resolved
@@ -1,12 +1,8 @@
 import type { z } from 'zod';
-import type { projectDatabaseSchema, Task, Project, Memory, MemoryTemplate } from './schemas.js';
+import type { projectDatabaseSchema, Task, Project, Memory } from './schemas.js';
 
 // --- Core Database Types (from Zod schemas) ---
-<<<<<<< HEAD
-export type { ProjectDatabase, Task, Project, Memory, MemoryTemplate } from './schemas.js';
-=======
 export type { ProjectDatabase, Task, Project, Memory, Milestone, LineRange } from './schemas.js';
->>>>>>> 117b7265
 
 
 // --- View Model & Non-persistent Interfaces ---
@@ -33,8 +29,3 @@
   next_priorities: string[];
   session_notes: string;
 }
-
-export interface TemplateStep {
-  step: string;
-  prompt: string;
-}