--- conflicted
+++ resolved
@@ -1,31 +1,20 @@
-<<<<<<< HEAD
-import type { ProjectDatabase, Project, Task, Memory } from '../types/index.js';
-import { StorageService, ProjectService, TaskService, MemoryService, DataIntegrityService } from '../services/index.js';
-import { DEFAULT_TEMPLATES } from '../config/templates.js';
-import { EMOJIS } from '../utils/emojiUtils.js';
-=======
 import type { ProjectDatabase, Project, Task } from '../types/index.js';
 import { InMemoryStore, ProjectService, TaskService, MemoryService } from '../services/index.js';
 import { ValidationUtils } from '../utils/ValidationUtils.js';
->>>>>>> 117b7265
 
 /**
- * Core business logic for Memory Pickle MCP Server
+ * Core business logic for Memory Pickle MCP Server with robust error handling
  * Contains all the business methods without MCP-specific concerns
+ * Implements defensive programming practices and comprehensive validation
  */
 export class MemoryPickleCore {
-<<<<<<< HEAD
-  private database: ProjectDatabase;
-  private storageService: StorageService;
-=======
   private inMemoryStore: InMemoryStore;
->>>>>>> 117b7265
   private projectService: ProjectService;
   private taskService: TaskService;
   private memoryService: MemoryService;
-  private dataIntegrityService: DataIntegrityService;
   private sessionStartTime: Date;
   private taskIndex: Map<string, Task>;
+  private isShuttingDown: boolean = false;
 
   // Enhanced session tracking
   private sessionActivity: {
@@ -41,27 +30,15 @@
   };
 
   constructor(
-<<<<<<< HEAD
-    database: ProjectDatabase,
-    storageService: StorageService,
-=======
     inMemoryStore: InMemoryStore,
->>>>>>> 117b7265
     projectService: ProjectService,
     taskService: TaskService,
-    memoryService: MemoryService,
-    dataIntegrityService: DataIntegrityService
+    memoryService: MemoryService
   ) {
-<<<<<<< HEAD
-    this.database = database;
-    this.storageService = storageService;
-=======
     this.inMemoryStore = inMemoryStore;
->>>>>>> 117b7265
     this.projectService = projectService;
     this.taskService = taskService;
     this.memoryService = memoryService;
-    this.dataIntegrityService = dataIntegrityService;
     this.sessionStartTime = new Date();
     this.taskIndex = new Map();
     this.sessionActivity = {
@@ -82,38 +59,7 @@
     const projectService = new ProjectService();
     const taskService = new TaskService();
     const memoryService = new MemoryService();
-    const dataIntegrityService = new DataIntegrityService();
-
-<<<<<<< HEAD
-    const database = await storageService.loadDatabase();
-
-    // Backward compatibility: Load legacy memories if main DB is empty
-    if (database.memories.length === 0) {
-      const legacyMemories = await storageService.loadMemories();
-      if (legacyMemories.length > 0) {
-        database.memories = legacyMemories;
-        console.error(`Loaded ${legacyMemories.length} memories from legacy file.`);
-      }
-    }
-
-    // Validate and repair database integrity on startup
-    const validation = dataIntegrityService.validateAndRepair(database);
-    if (!validation.isValid) {
-      console.error(`Database integrity issues found and repaired: ${validation.issues.length} issues`);
-      validation.issues.forEach(issue => console.error(`  - ${issue}`));
-      
-      // Save the repaired database
-      await storageService.runExclusive(async (db) => {
-        Object.assign(db, validation.repairedDatabase);
-        return { result: undefined, commit: true };
-      });
-    }
-
-    return new MemoryPickleCore(database, storageService, projectService, taskService, memoryService, dataIntegrityService);
-  }
-
-  private buildTaskIndex(): void {
-=======
+
     return new MemoryPickleCore(inMemoryStore, projectService, taskService, memoryService);
   }
 
@@ -121,18 +67,12 @@
     if (this.isShuttingDown) return;
 
     const database = this.inMemoryStore.getDatabase();
->>>>>>> 117b7265
     this.taskIndex.clear();
-    for (const task of this.database.tasks) {
+    for (const task of database.tasks) {
       this.taskIndex.set(task.id, task);
     }
   }
 
-<<<<<<< HEAD
-  // Project Management Methods
-  async create_project(args: any): Promise<any> {
-    const { name, description = '', status = 'planning' } = args;
-=======
   /**
    * Recalculates and updates project completion percentage based on current tasks
    */
@@ -243,57 +183,46 @@
         if (status && status !== 'planning') {
           newProject.status = status;
         }
->>>>>>> 117b7265
-
-    if (!name?.trim()) {
-      throw new Error('Project name is required');
-    }
-
-    const result = await this.storageService.runExclusive(async (db) => {
-      const newProject = this.projectService.createProject({
-        name: name.trim(),
-        description: description.trim()
+
+        db.projects.push(newProject);
+
+        // Automatically set this as the current project
+        if (!db.meta) {
+          db.meta = {
+            last_updated: new Date().toISOString(),
+            version: "2.0.0",
+            session_count: 0,
+            current_project_id: newProject.id
+          };
+        } else {
+          db.meta.current_project_id = newProject.id;
+          db.meta.last_updated = new Date().toISOString();
+        }
+
+        return {
+          result: newProject,
+          commit: true,
+          changedParts: new Set(['projects', 'meta'] as const)
+        };
       });
 
-<<<<<<< HEAD
-      // Set status if provided
-      if (status && status !== 'planning') {
-        newProject.status = status;
-      }
-
-      db.projects.push(newProject);
-=======
       // Track session activity
       this.trackToolUsage('create_project', 'project_created', result.id);
 
       // Note: No need to reload database since we're working with the same instance
->>>>>>> 117b7265
 
       return {
-        result: newProject,
-        commit: true,
-        changedParts: new Set(['projects'] as const)
+        content: [{
+          type: "text",
+          text: `[OK] **Project Created Successfully!**\n\n**Name:** ${result.name}\n**ID:** ${result.id}\n**Status:** ${result.status}\n**Description:** ${result.description || 'No description provided'}\n\n[OK] **This project is now your current project.** You can add tasks using the \`create_task\` tool without specifying a project_id.\n\n[INFO] **Note:** Data is stored in memory only. Consider creating markdown files to document your project progress for future reference.`
+        }]
       };
     });
-
-    // Update local state after successful commit
-    this.database = await this.storageService.loadDatabase();
-
-    return {
-      content: [{
-        type: "text",
-        text: `${EMOJIS.SUCCESS} **Project Created Successfully!**\n\n**Name:** ${result.name}\n**ID:** ${result.id}\n**Status:** ${result.status}\n**Description:** ${result.description || 'No description provided'}\n\nYou can now add tasks to this project using the \`create_task\` tool.`
-      }]
-    };
   }
 
   async get_project_status(args: any): Promise<any> {
     const { project_id } = args;
 
-<<<<<<< HEAD
-    if (!project_id) {
-      throw new Error('Project ID is required');
-=======
     // Always get fresh database reference
     const currentDatabase = this.inMemoryStore.getDatabase();
     
@@ -306,61 +235,35 @@
     // If still no project_id, show all projects
     if (!targetProjectId) {
       return this.getAllProjectsStatus();
->>>>>>> 117b7265
-    }
-
-    const project = this.projectService.findProjectById(this.database.projects, project_id);
+    }
+
+    const project = this.projectService.findProjectById(currentDatabase.projects, targetProjectId);
     if (!project) {
-      throw new Error(`Project not found: ${project_id}`);
-    }
-
-    const projectTasks = this.database.tasks.filter(task => task.project_id === project_id);
+      throw new Error(`Project not found: ${targetProjectId}`);
+    }
+
+    const projectTasks = currentDatabase.tasks.filter(task => task.project_id === targetProjectId);
     const completedTasks = projectTasks.filter(task => task.completed);
     const activeTasks = projectTasks.filter(task => !task.completed);
 
-<<<<<<< HEAD
-    // Calculate actual completion percentage
-    const actualCompletion = projectTasks.length > 0 
-      ? Math.round((completedTasks.length / projectTasks.length) * 100)
-      : 0;
-
-    // Update project completion if it's different
-    if (project.completion_percentage !== actualCompletion) {
-      await this.storageService.runExclusive(async (db) => {
-        const proj = this.projectService.findProjectById(db.projects, project_id);
-        if (proj) {
-          proj.completion_percentage = actualCompletion;
-        }
-        return {
-          result: undefined,
-          commit: true,
-          changedParts: new Set(['projects'] as const)
-        };
-      });
-      project.completion_percentage = actualCompletion;
-    }
-
-    let statusText = `# ${EMOJIS.PROJECT} Project Status: **${project.name}**\n\n`;
-=======
     // Calculate completion percentage for display (read-only, no side effects)
     const displayCompletion = projectTasks.length > 0
       ? Math.round((completedTasks.length / projectTasks.length) * 100)
       : 0;
 
     let statusText = `# Project Status: **${project.name}**\n\n`;
->>>>>>> 117b7265
     statusText += `**ID:** ${project.id}\n`;
     statusText += `**Status:** ${project.status}\n`;
     statusText += `**Completion:** ${displayCompletion}%\n`;
     statusText += `**Description:** ${project.description || 'No description'}\n\n`;
 
-    statusText += `## ${EMOJIS.TASK} Tasks Summary\n`;
+    statusText += `## Tasks Summary\n`;
     statusText += `- **Total Tasks:** ${projectTasks.length}\n`;
     statusText += `- **Completed:** ${completedTasks.length}\n`;
     statusText += `- **Active:** ${activeTasks.length}\n\n`;
 
     if (activeTasks.length > 0) {
-      statusText += `### ${EMOJIS.ACTIVE} Active Tasks:\n`;
+      statusText += `### Active Tasks:\n`;
       activeTasks.slice(0, 5).forEach(task => {
         statusText += `- **${task.title}** (${task.priority} priority)\n`;
       });
@@ -377,7 +280,50 @@
     };
   }
 
-<<<<<<< HEAD
+  /**
+   * Get status for all projects when no specific project is requested
+   */
+  private getAllProjectsStatus(): any {
+    const currentDatabase = this.inMemoryStore.getDatabase();
+    const projects = currentDatabase.projects;
+
+    if (projects.length === 0) {
+      return {
+        content: [{
+          type: "text",
+          text: `[INFO] **No Projects Found**\n\nYou haven't created any projects yet. Use the \`create_project\` tool to get started!`
+        }]
+      };
+    }
+
+    let statusText = `[INFO] **All Projects Overview**\n\n`;
+
+    projects.forEach(project => {
+      const projectTasks = currentDatabase.tasks.filter(task => task.project_id === project.id);
+      const completedTasks = projectTasks.filter(task => task.completed);
+      const completion = projectTasks.length > 0
+        ? Math.round((completedTasks.length / projectTasks.length) * 100)
+        : 0;
+
+      const isCurrentProject = currentDatabase.meta?.current_project_id === project.id;
+      const currentMarker = isCurrentProject ? ' [CURRENT]' : '';
+
+      statusText += `**${project.name}**${currentMarker}\n`;
+      statusText += `- Status: ${project.status}\n`;
+      statusText += `- Tasks: ${projectTasks.length} total, ${completedTasks.length} completed (${completion}%)\n`;
+      statusText += `- ID: ${project.id}\n\n`;
+    });
+
+    statusText += `Use \`get_project_status\` with a specific project_id for detailed information.`;
+
+    return {
+      content: [{
+        type: "text",
+        text: statusText
+      }]
+    };
+  }
+
   async update_project(args: any): Promise<any> {
     const { project_id, name, description, status } = args;
 
@@ -385,7 +331,7 @@
       throw new Error('Project ID is required');
     }
 
-    const result = await this.storageService.runExclusive(async (db) => {
+    const result = await this.inMemoryStore.runExclusive(async (db) => {
       const project = this.projectService.findProjectById(db.projects, project_id);
       if (!project) {
         throw new Error(`Project not found: ${project_id}`);
@@ -405,178 +351,18 @@
       };
     });
 
-    // Update local state after successful commit
-    this.database = await this.storageService.loadDatabase();
+    // Note: No need to reload database since we're working with the same instance
 
     return {
       content: [{
         type: "text",
-        text: `${EMOJIS.SUCCESS} **Project Updated Successfully!**\n\n**Name:** ${result.name}\n**Status:** ${result.status}\n**Description:** ${result.description || 'No description'}`
+        text: `[OK] **Project Updated Successfully!**\n\n**Name:** ${result.name}\n**Status:** ${result.status}\n**Description:** ${result.description || 'No description'}`
       }]
     };
   }
 
-  async list_projects(args: any = {}): Promise<any> {
-    const projects = this.database.projects;
-=======
-  /**
-   * Get status for all projects when no specific project is requested
-   */
-  private getAllProjectsStatus(): any {
-    const currentDatabase = this.inMemoryStore.getDatabase();
-    const projects = currentDatabase.projects;
->>>>>>> 117b7265
-
-    if (projects.length === 0) {
-      return {
-        content: [{
-          type: "text",
-          text: `${EMOJIS.INFO} **No Projects Found**\n\nCreate your first project using the \`create_project\` tool.`
-        }]
-      };
-    }
-
-    let response = `# ${EMOJIS.PROJECT} Projects Overview\n\n`;
-
-    projects.forEach(project => {
-      const projectTasks = this.database.tasks.filter(task => task.project_id === project.id);
-      const completedTasks = projectTasks.filter(task => task.completed);
-
-      response += `## ${project.name}\n`;
-      response += `- **ID:** ${project.id}\n`;
-      response += `- **Status:** ${project.status}\n`;
-      response += `- **Progress:** ${project.completion_percentage}%\n`;
-      response += `- **Tasks:** ${completedTasks.length}/${projectTasks.length} completed\n`;
-      if (project.description) {
-        response += `- **Description:** ${project.description}\n`;
-      }
-      response += `\n`;
-    });
-
-    return {
-      content: [{
-        type: "text",
-        text: response
-      }]
-    };
-  }
-
-  // Task Management Methods
-  async create_task(args: any): Promise<any> {
-    const { title, description = '', priority = 'medium', project_id, parent_id } = args;
-
-    if (!title?.trim()) {
-      throw new Error('Task title is required');
-    }
-
-    // If no project_id provided, try to use the current project from meta
-    let targetProjectId = project_id;
-    if (!targetProjectId && this.database.meta?.current_project_id) {
-      targetProjectId = this.database.meta.current_project_id;
-    }
-
-    if (!targetProjectId) {
-      throw new Error('Project ID is required. Either provide project_id or set a current project using set_current_project.');
-    }
-
-<<<<<<< HEAD
-    const result = await this.storageService.runExclusive(async (db) => {
-      // Verify project exists
-      const project = this.projectService.findProjectById(db.projects, targetProjectId);
-=======
-    const result = await this.inMemoryStore.runExclusive(async (db) => {
-      const project = this.projectService.findProjectById(db.projects, project_id);
->>>>>>> 117b7265
-      if (!project) {
-        throw new Error(`Project not found: ${targetProjectId}`);
-      }
-
-      // Verify parent task exists if provided
-      if (parent_id) {
-        const parentTask = this.taskService.findTaskById(db.tasks, parent_id);
-        if (!parentTask) {
-          throw new Error(`Parent task not found: ${parent_id}`);
-        }
-        if (parentTask.project_id !== targetProjectId) {
-          throw new Error('Parent task must be in the same project');
-        }
-      }
-
-      const newTask = this.taskService.createTask({
-        title: title.trim(),
-        description: description.trim(),
-        priority,
-        project_id: targetProjectId,
-        parent_id
-      });
-
-      db.tasks.push(newTask);
-
-      return {
-        result: newTask,
-        commit: true,
-        changedParts: new Set(['tasks'] as const)
-      };
-    });
-
-    // Update local state after successful commit
-    this.database = await this.storageService.loadDatabase();
-    this.buildTaskIndex();
-
-    const project = this.projectService.findProjectById(this.database.projects, targetProjectId);
-
-    return {
-      content: [{
-        type: "text",
-        text: `${EMOJIS.SUCCESS} **Task Created Successfully!**\n\n**Title:** ${result.title}\n**ID:** ${result.id}\n**Project:** ${project?.name}\n**Priority:** ${result.priority}\n**Description:** ${result.description || 'No description provided'}\n\nTask is ready to be worked on!`
-      }]
-    };
-  }
-
-  async update_task(args: any): Promise<any> {
-    const { task_id, title, description, priority, completed } = args;
-
-    if (!task_id) {
-      throw new Error('Task ID is required');
-    }
-
-<<<<<<< HEAD
-    const result = await this.storageService.runExclusive(async (db) => {
-      const task = this.taskService.findTaskById(db.tasks, task_id);
-      if (!task) {
-        throw new Error(`Task not found: ${task_id}`);
-      }
-
-      const updates: Partial<Task> = {};
-      if (title !== undefined) updates.title = title.trim();
-      if (description !== undefined) updates.description = description.trim();
-      if (priority !== undefined) updates.priority = priority;
-      if (completed !== undefined) updates.completed = completed;
-
-      const updatedTask = this.taskService.updateTask(db.tasks, task_id, updates);
-
-      return {
-        result: updatedTask,
-        commit: true,
-        changedParts: new Set(['tasks'] as const)
-      };
-    });
-
-    // Update local state after successful commit
-    this.database = await this.storageService.loadDatabase();
-    this.buildTaskIndex();
-
-    return {
-      content: [{
-        type: "text",
-        text: `${EMOJIS.SUCCESS} **Task Updated Successfully!**\n\n**Title:** ${result.title}\n**Priority:** ${result.priority}\n**Status:** ${result.completed ? 'Completed' : 'Active'}`
-      }]
-    };
-  }
-
-  async toggle_task(args: any): Promise<any> {
-    const { task_id } = args;
-=======
+
+
   // Task Management Methods
   async create_task(args: any): Promise<any> {
     return this.safeExecute('create_task', async () => {
@@ -609,41 +395,31 @@
       if (priority && !['low', 'medium', 'high', 'critical'].includes(priority)) {
         throw new Error('Invalid task priority');
       }
->>>>>>> 117b7265
-
-    if (!task_id) {
-      throw new Error('Task ID is required');
-    }
-
-    const result = await this.storageService.runExclusive(async (db) => {
-      const task = this.taskService.findTaskById(db.tasks, task_id);
-      if (!task) {
-        throw new Error(`Task not found: ${task_id}`);
-      }
-
-<<<<<<< HEAD
-      const updatedTask = this.taskService.toggleTask(db.tasks, task_id);
-=======
+
+      // If no project_id provided, try to use the current project from meta
+      let targetProjectId = project_id;
+      if (!targetProjectId) {
+        targetProjectId = this.validateCurrentProject();
+      }
+
       const result = await this.inMemoryStore.runExclusive(async (db) => {
         // Verify project exists
         const project = this.projectService.findProjectById(db.projects, targetProjectId);
         if (!project) {
           throw new Error(`Project not found: ${targetProjectId}`);
         }
->>>>>>> 117b7265
-
-      return {
-        result: updatedTask,
-        commit: true,
-        changedParts: new Set(['tasks'] as const)
-      };
-    });
-
-<<<<<<< HEAD
-    // Update local state after successful commit
-    this.database = await this.storageService.loadDatabase();
-    this.buildTaskIndex();
-=======
+
+        // Verify parent task exists if provided
+        if (parent_id) {
+          const parentTask = this.taskService.findTaskById(db.tasks, parent_id);
+          if (!parentTask) {
+            throw new Error(`Parent task not found: ${parent_id}`);
+          }
+          if (parentTask.project_id !== targetProjectId) {
+            throw new Error('Parent task must be in the same project');
+          }
+        }
+
         const newTask = this.taskService.createTask({
           title: sanitizedTitle,
           description: sanitizedDescription,
@@ -652,25 +428,19 @@
           parent_id,
           line_range
         });
->>>>>>> 117b7265
-
-    const statusEmoji = result.completed ? EMOJIS.SUCCESS : EMOJIS.ACTIVE;
-    const statusText = result.completed ? 'completed' : 'reopened';
-
-    return {
-      content: [{
-        type: "text",
-        text: `${statusEmoji} **Task ${statusText}!**\n\n**${result.title}** has been ${statusText}.`
-      }]
-    };
-  }
-
-  async list_tasks(args: any = {}): Promise<any> {
-    const { project_id, completed, priority } = args;
-
-<<<<<<< HEAD
-    let tasks = this.database.tasks;
-=======
+
+        db.tasks.push(newTask);
+
+        return {
+          result: newTask,
+          commit: true,
+          changedParts: new Set(['tasks'] as const)
+        };
+      });
+
+      // Note: No need to reload database since we're working with the same instance
+      this.buildTaskIndex();
+
       // Recalculate project completion since we added a new task
       await this._recalculateProjectCompletion(targetProjectId);
 
@@ -679,68 +449,16 @@
 
       const database = this.inMemoryStore.getDatabase();
       const project = this.projectService.findProjectById(database.projects, targetProjectId);
->>>>>>> 117b7265
-
-    // Apply filters
-    if (project_id) {
-      tasks = tasks.filter(task => task.project_id === project_id);
-    }
-    if (completed !== undefined) {
-      tasks = tasks.filter(task => task.completed === completed);
-    }
-    if (priority) {
-      tasks = tasks.filter(task => task.priority === priority);
-    }
-
-    if (tasks.length === 0) {
+
       return {
         content: [{
           type: "text",
-          text: `${EMOJIS.INFO} **No Tasks Found**\n\nCreate your first task using the \`create_task\` tool.`
+          text: `[OK] **Task Created Successfully!**\n\n**Title:** ${result.title}\n**ID:** ${result.id}\n**Project:** ${project?.name}\n**Priority:** ${result.priority}\n**Description:** ${result.description || 'No description provided'}\n\nTask is ready to be worked on!`
         }]
       };
-    }
-
-    let response = `# ${EMOJIS.TASK} Tasks Overview\n\n`;
-
-    // Group by project
-    const tasksByProject = new Map<string, Task[]>();
-    for (const task of tasks) {
-      if (!tasksByProject.has(task.project_id)) {
-        tasksByProject.set(task.project_id, []);
-      }
-      tasksByProject.get(task.project_id)!.push(task);
-    }
-
-    for (const [projectId, projectTasks] of tasksByProject) {
-      const project = this.projectService.findProjectById(this.database.projects, projectId);
-      response += `## ${project?.name || 'Unknown Project'}\n\n`;
-
-      projectTasks.forEach(task => {
-        const statusEmoji = task.completed ? EMOJIS.SUCCESS : EMOJIS.ACTIVE;
-        response += `${statusEmoji} **${task.title}**\n`;
-        response += `   - ID: ${task.id}\n`;
-        response += `   - Priority: ${task.priority}\n`;
-        if (task.description) {
-          response += `   - Description: ${task.description}\n`;
-        }
-        response += `\n`;
-      });
-    }
-
-    return {
-      content: [{
-        type: "text",
-        text: response
-      }]
-    };
-  }
-
-<<<<<<< HEAD
-  async get_tasks(args: any = {}): Promise<any> {
-    return this.list_tasks(args);
-  }
-=======
+    });
+  }
+
   async update_task(args: any): Promise<any> {
     return this.safeExecute('update_task', async () => {
       this.trackToolUsage('update_task');
@@ -749,18 +467,9 @@
       if (!args || typeof args !== 'object') {
         throw new Error('Invalid arguments - expected object');
       }
->>>>>>> 117b7265
-
-  async update_task_progress(args: any): Promise<any> {
-    const { task_id, progress_note, completed } = args;
-
-<<<<<<< HEAD
-    if (!task_id) {
-      throw new Error('Task ID is required');
-    }
-
-    const result = await this.storageService.runExclusive(async (db) => {
-=======
+
+      const { task_id, title, description, priority, completed, progress, notes, blockers } = args;
+
       // Check required fields
       if (task_id === undefined || task_id === null) {
         throw new Error("Missing required field 'task_id'");
@@ -780,30 +489,52 @@
       }
 
       const result = await this.inMemoryStore.runExclusive(async (db) => {
->>>>>>> 117b7265
       const task = this.taskService.findTaskById(db.tasks, task_id);
       if (!task) {
         throw new Error(`Task not found: ${task_id}`);
       }
 
       const updates: Partial<Task> = {};
-<<<<<<< HEAD
-=======
       if (sanitizedTitle !== undefined) updates.title = sanitizedTitle;
       if (sanitizedDescription !== undefined) updates.description = sanitizedDescription;
       if (priority !== undefined) updates.priority = priority;
->>>>>>> 117b7265
       if (completed !== undefined) {
         updates.completed = completed;
-      }
+        if (completed) {
+          updates.completed_date = new Date().toISOString();
+        }
+      }
+      if (progress !== undefined) updates.progress = progress;
 
       const updatedTask = this.taskService.updateTask(db.tasks, task_id, updates);
 
+      // Add notes and blockers if provided
+      if (notes) {
+        if (!updatedTask.notes) updatedTask.notes = [];
+
+        if (Array.isArray(notes)) {
+          // Handle array of notes
+          for (const note of notes) {
+            if (note?.trim()) {
+              updatedTask.notes.push(`${new Date().toISOString()}: ${note.trim()}`);
+            }
+          }
+        } else if (typeof notes === 'string' && notes.trim()) {
+          // Handle single note string
+          updatedTask.notes.push(`${new Date().toISOString()}: ${notes.trim()}`);
+        }
+      }
+
+      if (blockers && Array.isArray(blockers)) {
+        updatedTask.blockers = [...(updatedTask.blockers || []), ...blockers];
+      }
+
       // Add progress note as memory if provided
-      if (progress_note?.trim()) {
+      const noteContent = Array.isArray(notes) ? notes.join('; ') : notes;
+      if (noteContent?.trim()) {
         this.memoryService.addMemory(db.memories, {
           title: `Progress: ${task.title}`,
-          content: progress_note.trim(),
+          content: noteContent.trim(),
           importance: 'medium',
           project_id: task.project_id,
           task_id: task.id
@@ -817,13 +548,9 @@
       };
     });
 
-    // Update local state after successful commit
-    this.database = await this.storageService.loadDatabase();
+    // Note: No need to reload database since we're working with the same instance
     this.buildTaskIndex();
 
-<<<<<<< HEAD
-    let response = `${EMOJIS.SUCCESS} **Task Progress Updated!**\n\n**${result.title}**\n`;
-=======
     // Recalculate project completion if task completion status changed
     if (completed !== undefined) {
       await this._recalculateProjectCompletion(result.project_id);
@@ -836,27 +563,40 @@
     }
 
     let response = `[OK] **Task Updated Successfully!**\n\n**${result.title}**\n`;
->>>>>>> 117b7265
     if (completed !== undefined) {
-      response += `Status: ${result.completed ? 'Completed' : 'Active'}\n`;
-    }
-    if (progress_note?.trim()) {
-      response += `Progress note saved to memories.\n`;
-    }
-
-    return {
-      content: [{
-        type: "text",
-        text: response
-      }]
-    };
-  }
+      response += `Status: ${result.completed ? 'Completed [DONE]' : 'Active [ACTIVE]'}\n`;
+    }
+    if (priority !== undefined) {
+      response += `Priority: ${result.priority}\n`;
+    }
+    if (progress !== undefined) {
+      response += `Progress: ${progress}%\n`;
+    }
+    const noteContent = Array.isArray(notes) ? notes.join('; ') : notes;
+    if (noteContent?.trim()) {
+      response += `Progress note saved.\n`;
+    }
+    if (blockers && blockers.length > 0) {
+      response += `Blockers added: ${blockers.join(', ')}\n`;
+    }
+
+      return {
+        content: [{
+          type: "text",
+          text: response
+        }]
+      };
+    });
+  }
+
+
+
+
+
+
 
   // Memory Management Methods
   async remember_this(args: any): Promise<any> {
-<<<<<<< HEAD
-    const { content, title, importance = 'medium', project_id, task_id } = args;
-=======
     return this.safeExecute('remember_this', async () => {
       this.trackToolUsage('remember_this');
 
@@ -900,22 +640,14 @@
           task_id: validatedMemory.task_id,
           line_range: validatedMemory.line_range
         });
->>>>>>> 117b7265
-
-    if (!content?.trim()) {
-      throw new Error('Memory content is required');
-    }
-
-<<<<<<< HEAD
-    const result = await this.storageService.runExclusive(async (db) => {
-      const newMemory = this.memoryService.addMemory(db.memories, {
-        title: title?.trim() || `Memory from ${new Date().toLocaleDateString()}`,
-        content: content.trim(),
-        importance,
-        project_id,
-        task_id
+
+        return {
+          result: newMemory,
+          commit: true,
+          changedParts: new Set(['memories'] as const)
+        };
       });
-=======
+
       // Track session activity
       this.trackToolUsage('remember_this', 'memory_created', result.id);
 
@@ -925,36 +657,22 @@
         const filename = result.title.toLowerCase().replace(/[^a-z0-9]+/g, '-').replace(/^-|-$/g, '') + '.md';
         markdownSuggestion = `\n\n[INFO] **Suggestion:** Since this is ${result.importance} importance, consider creating a markdown file:\n\`\`\`markdown\n# ${result.title}\n\n${result.content}\n\n*Created: ${new Date().toLocaleDateString()}*\n*Importance: ${result.importance}*\n\`\`\`\n\nSave as: \`${filename}\``;
       }
->>>>>>> 117b7265
 
       return {
-        result: newMemory,
-        commit: true,
-        changedParts: new Set(['memories'] as const)
+        content: [{
+          type: "text",
+          text: `[OK] **Memory Saved!**\n\n**Title:** ${result.title}\n**Importance:** ${result.importance}\n**Content:** ${result.content.substring(0, 100)}${result.content.length > 100 ? '...' : ''}${markdownSuggestion}`
+        }]
       };
     });
-
-    // Update local state after successful commit
-    this.database = await this.storageService.loadDatabase();
-
-    return {
-      content: [{
-        type: "text",
-        text: `${EMOJIS.SUCCESS} **Memory Saved!**\n\n**Title:** ${result.title}\n**Importance:** ${result.importance}\n**Content:** ${result.content.substring(0, 100)}${result.content.length > 100 ? '...' : ''}`
-      }]
-    };
   }
 
   async recall_context(args: any = {}): Promise<any> {
     const { query, project_id, importance, limit = 10 } = args;
 
-<<<<<<< HEAD
-    let memories = this.database.memories;
-=======
     // Always get fresh database reference
     const database = this.inMemoryStore.getDatabase();
     let memories = database.memories;
->>>>>>> 117b7265
 
     // Apply filters
     if (project_id) {
@@ -982,19 +700,19 @@
       return {
         content: [{
           type: "text",
-          text: `${EMOJIS.INFO} **No Memories Found**\n\nNo memories match your search criteria.`
+          text: `[INFO] **No Memories Found**\n\nNo memories match your search criteria.`
         }]
       };
     }
 
-    let response = `# ${EMOJIS.MEMORY} Recalled Memories\n\n`;
+    let response = `# Recalled Memories\n\n`;
 
     memories.forEach((memory, index) => {
       response += `## ${index + 1}. ${memory.title}\n`;
       response += `**Importance:** ${memory.importance}\n`;
       response += `**Date:** ${new Date(memory.timestamp).toLocaleDateString()}\n`;
       if (memory.project_id) {
-        const project = this.projectService.findProjectById(this.database.projects, memory.project_id);
+        const project = this.projectService.findProjectById(database.projects, memory.project_id);
         response += `**Project:** ${project?.name || 'Unknown'}\n`;
       }
       response += `**Content:** ${memory.content}\n\n`;
@@ -1008,19 +726,17 @@
     };
   }
 
-  async add_memory(args: any): Promise<any> {
-    return this.remember_this(args);
-  }
-
-  async search_memories(args: any): Promise<any> {
-    return this.recall_context(args);
-  }
-
-  // Utility Methods
-  async export_to_markdown(args: any = {}): Promise<any> {
-    const { project_id } = args;
-
-    let projects = this.database.projects;
+
+
+
+
+  async generate_handoff_summary(args: any = {}): Promise<any> {
+    this.trackToolUsage('generate_handoff_summary');
+    const { project_id, format = 'detailed' } = args;
+
+    // Always get fresh database reference
+    const database = this.inMemoryStore.getDatabase();
+    let projects = database.projects;
     if (project_id) {
       const project = this.projectService.findProjectById(projects, project_id);
       if (!project) {
@@ -1029,151 +745,10 @@
       projects = [project];
     }
 
-    const result = await this.storageService.runExclusive(async (db) => {
-      let markdown = `# Project Export\n\n`;
-      markdown += `Generated on: ${new Date().toLocaleString()}\n\n`;
-
-      for (const project of projects) {
-        markdown += `## ${project.name}\n\n`;
-        markdown += `**Status:** ${project.status}\n`;
-        markdown += `**Completion:** ${project.completion_percentage}%\n`;
-        if (project.description) {
-          markdown += `**Description:** ${project.description}\n`;
-        }
-        markdown += `\n`;
-
-        const projectTasks = db.tasks.filter(task => task.project_id === project.id);
-        if (projectTasks.length > 0) {
-          markdown += `### Tasks\n\n`;
-          projectTasks.forEach(task => {
-            const status = task.completed ? '✅' : '⏳';
-            markdown += `${status} **${task.title}** (${task.priority})\n`;
-            if (task.description) {
-              markdown += `   ${task.description}\n`;
-            }
-            markdown += `\n`;
-          });
-        }
-
-        const projectMemories = db.memories.filter(memory => memory.project_id === project.id);
-        if (projectMemories.length > 0) {
-          markdown += `### Notes & Memories\n\n`;
-          projectMemories.forEach(memory => {
-            markdown += `#### ${memory.title}\n`;
-            markdown += `${memory.content}\n\n`;
-          });
-        }
-
-        markdown += `---\n\n`;
-      }
-
-      // Save to file
-      const exportPath = 'project-export.md';
-      await this.storageService.saveExport(exportPath, markdown);
-
-      return {
-        result: { markdown, exportPath },
-        commit: false
-      };
-    });
-
-    return {
-      content: [{
-        type: "text",
-        text: `${EMOJIS.SUCCESS} **Export Complete!**\n\nProject data exported to: \`${result.exportPath}\`\n\nThe export includes:\n- Project details and status\n- All tasks with completion status\n- Associated memories and notes\n\nYou can access the exported file through the MCP resources.`
-      }]
-    };
-  }
-
-  async list_templates(args: any = {}): Promise<any> {
-    const templates = Object.entries(DEFAULT_TEMPLATES);
-
-    if (templates.length === 0) {
-      return {
-        content: [{
-          type: "text",
-          text: `${EMOJIS.INFO} **No Templates Available**`
-        }]
-      };
-    }
-
-    let response = `# ${EMOJIS.TEMPLATE} Available Templates\n\n`;
-
-    templates.forEach(([name, template]) => {
-      response += `## ${name.replace(/_/g, ' ').replace(/\b\w/g, l => l.toUpperCase())}\n`;
-      response += `**Category:** ${template.category}\n`;
-      response += `**Steps:** ${template.structure.length}\n\n`;
-
-      template.structure.forEach((step, index) => {
-        response += `${index + 1}. **${step.step}**\n`;
-        if (step.prompt) {
-          response += `   ${step.prompt}\n`;
-        }
-      });
-      response += `\n---\n\n`;
-    });
-
-    return {
-      content: [{
-        type: "text",
-        text: response
-      }]
-    };
-  }
-
-  async list_categories(args: any = {}): Promise<any> {
-    const categories = new Set(Object.values(DEFAULT_TEMPLATES).map(t => t.category));
-
-    let response = `# ${EMOJIS.CATEGORY} Template Categories\n\n`;
-
-    Array.from(categories).forEach(category => {
-      const categoryTemplates = Object.entries(DEFAULT_TEMPLATES)
-        .filter(([_, template]) => template.category === category);
-
-      response += `## ${category.replace(/_/g, ' ').replace(/\b\w/g, l => l.toUpperCase())}\n`;
-      response += `**Templates:** ${categoryTemplates.length}\n\n`;
-
-      categoryTemplates.forEach(([name, _]) => {
-        response += `- ${name.replace(/_/g, ' ').replace(/\b\w/g, l => l.toUpperCase())}\n`;
-      });
-      response += `\n`;
-    });
-
-    return {
-      content: [{
-        type: "text",
-        text: response
-      }]
-    };
-  }
-
-  async generate_handoff_summary(args: any = {}): Promise<any> {
-    this.trackToolUsage('generate_handoff_summary');
-    const { project_id, format = 'detailed' } = args;
-
-<<<<<<< HEAD
-    let projects = this.database.projects;
-=======
-    // Always get fresh database reference
-    const database = this.inMemoryStore.getDatabase();
-    let projects = database.projects;
->>>>>>> 117b7265
-    if (project_id) {
-      const project = this.projectService.findProjectById(projects, project_id);
-      if (!project) {
-        throw new Error(`Project not found: ${project_id}`);
-      }
-      projects = [project];
-    }
-
-<<<<<<< HEAD
-    let summary = `# 📋 Handoff Summary\n\n`;
-=======
     // Get session activity data
     const sessionActivity = this.getSessionActivity();
 
     let summary = `# [HANDOFF] Enhanced Session Summary\n\n`;
->>>>>>> 117b7265
     summary += `**Generated:** ${new Date().toLocaleString()}\n`;
     summary += `**Session Duration:** ${sessionActivity.sessionDuration} minutes\n`;
     summary += `**Session Activity:** ${Object.values(sessionActivity.toolUsageCount).reduce((a, b) => a + b, 0)} tool calls\n\n`;
@@ -1227,17 +802,17 @@
     }
 
     for (const project of projects) {
-      const projectTasks = this.database.tasks.filter(task => task.project_id === project.id);
+      const projectTasks = database.tasks.filter(task => task.project_id === project.id);
       const completedTasks = projectTasks.filter(task => task.completed);
       const activeTasks = projectTasks.filter(task => !task.completed);
 
-      summary += `## 🎯 ${project.name}\n\n`;
+      summary += `## [PROJECT] ${project.name}\n\n`;
       summary += `**Status:** ${project.status}\n`;
       summary += `**Progress:** ${project.completion_percentage}%\n`;
       summary += `**Tasks:** ${completedTasks.length}/${projectTasks.length} completed\n\n`;
 
       if (activeTasks.length > 0) {
-        summary += `### 🔄 Active Tasks\n`;
+        summary += `### [ACTIVE] Active Tasks\n`;
         activeTasks.forEach(task => {
           summary += `- **${task.title}** (${task.priority} priority)\n`;
         });
@@ -1245,7 +820,7 @@
       }
 
       if (completedTasks.length > 0) {
-        summary += `### ✅ Recently Completed\n`;
+        summary += `### [DONE] Recently Completed\n`;
         completedTasks.slice(-3).forEach(task => {
           summary += `- **${task.title}**\n`;
         });
@@ -1253,13 +828,13 @@
       }
 
       // Recent memories for context
-      const recentMemories = this.database.memories
+      const recentMemories = database.memories
         .filter(memory => memory.project_id === project.id)
         .sort((a, b) => new Date(b.timestamp).getTime() - new Date(a.timestamp).getTime())
         .slice(0, 3);
 
       if (recentMemories.length > 0) {
-        summary += `### 💭 Recent Notes\n`;
+        summary += `### [NOTES] Recent Notes\n`;
         recentMemories.forEach(memory => {
           summary += `- **${memory.title}:** ${memory.content.substring(0, 100)}${memory.content.length > 100 ? '...' : ''}\n`;
         });
@@ -1268,14 +843,19 @@
 
       summary += `---\n\n`;
     }
+
+    // Add markdown file suggestion
+    const dateStr = new Date().toISOString().split('T')[0];
+    const markdownSuggestion = `\n\n[SUGGESTION] Save this summary as a markdown file for future reference:\n\`session-summary-${dateStr}.md\`\n\nThis will help you pick up where you left off in future sessions.`;
 
     return {
       content: [{
         type: "text",
-        text: summary
+        text: summary + markdownSuggestion
       }]
     };
   }
+
 
   async set_current_project(args: any): Promise<any> {
     this.trackToolUsage('set_current_project');
@@ -1310,154 +890,39 @@
       };
     });
 
-<<<<<<< HEAD
-    // Update local state after successful commit
-    this.database = await this.storageService.loadDatabase();
-=======
     // Track session activity
     this.trackToolUsage('set_current_project', 'project_switched', result.id);
 
     // Note: No need to reload database since we're working with the same instance
->>>>>>> 117b7265
 
     return {
       content: [{
         type: "text",
-        text: `${EMOJIS.SUCCESS} Current project set to: **${result.name}**\n\nAll new tasks will be added to this project by default.`
+        text: `[OK] Current project set to: **${result.name}**\n\nAll new tasks will be added to this project by default.`
       }]
     };
   }
 
-  // Data Integrity Methods
-  async validate_database(args: any = {}): Promise<any> {
-    const { auto_repair = true, generate_report = true } = args;
-
-    const validation = this.dataIntegrityService.validateAndRepair(this.database);
-
-<<<<<<< HEAD
-    if (auto_repair && !validation.isValid) {
-      // Apply repairs to the database
-      await this.storageService.runExclusive(async (db) => {
-        Object.assign(db, validation.repairedDatabase);
-        return {
-          result: validation,
-          commit: true,
-          changedParts: new Set(['projects', 'tasks', 'memories', 'meta'] as const)
-        };
-      });
-=======
+
+
   // Getter methods for accessing internal state (useful for handlers)
   getDatabase(): ProjectDatabase {
     return this.inMemoryStore.getDatabase();
   }
->>>>>>> 117b7265
-
-      // Update local state after successful commit
-      this.database = await this.storageService.loadDatabase();
-      this.buildTaskIndex();
-    }
-
-    let response = '';
-    if (validation.isValid) {
-      response = `✅ **Database Validation: PASSED**\n\nNo integrity issues found. Your data is consistent and healthy.`;
-    } else {
-      response = `⚠️ **Database Validation: ISSUES FOUND**\n\n`;
-      response += `Found ${validation.issues.length} issues:\n\n`;
-      validation.issues.forEach((issue, index) => {
-        response += `${index + 1}. ${issue}\n`;
-      });
-
-      if (auto_repair) {
-        response += `\n✅ **Auto-repair completed!** All issues have been fixed.`;
-      }
-    }
-
-<<<<<<< HEAD
-    if (generate_report) {
-      const healthReport = this.dataIntegrityService.generateHealthReport(this.database);
-      response += `\n\n---\n\n${healthReport}`;
-    }
-
-    return {
-      content: [{
-        type: "text",
-        text: response
-      }]
-    };
-  }
-
-  async check_workflow_state(args: any = {}): Promise<any> {
-    const { project_id } = args;
-
-    const validation = this.dataIntegrityService.validateAndRepair(this.database);
-
-    let response = `# 🔍 Workflow State Check\n\n`;
-
-    if (project_id) {
-      const project = this.projectService.findProjectById(this.database.projects, project_id);
-      if (!project) {
-        throw new Error(`Project not found: ${project_id}`);
-      }
-
-      response += `**Project:** ${project.name}\n`;
-      response += `**Status:** ${project.status}\n`;
-      response += `**Completion:** ${project.completion_percentage}%\n\n`;
-
-      const projectTasks = this.database.tasks.filter(t => t.project_id === project_id);
-      const orphanedTasks = projectTasks.filter(task =>
-        !this.database.projects.some(p => p.id === task.project_id)
-      );
-
-      if (orphanedTasks.length > 0) {
-        response += `⚠️ **Issues Found:**\n`;
-        response += `- ${orphanedTasks.length} orphaned tasks without valid project references\n`;
-      } else {
-        response += `✅ **Workflow State:** Healthy\n`;
-      }
-    } else {
-      // Check overall workflow state
-      if (validation.isValid) {
-        response += `✅ **Overall Workflow State:** Healthy\n\n`;
-        response += `All projects, tasks, and memories have valid references and consistent data.`;
-      } else {
-        response += `⚠️ **Workflow Issues Found:**\n\n`;
-        validation.issues.forEach((issue, index) => {
-          response += `${index + 1}. ${issue}\n`;
-        });
-        response += `\n💡 **Recommendation:** Run \`validate_database\` with auto_repair=true to fix these issues.`;
-      }
-    }
-
-    return {
-      content: [{
-        type: "text",
-        text: response
-      }]
-    };
-  }
-
-  async repair_orphaned_data(args: any = {}): Promise<any> {
-    const validation = this.dataIntegrityService.validateAndRepair(this.database);
-
-    if (validation.isValid) {
-      return {
-        content: [{
-          type: "text",
-          text: `✅ **No Orphaned Data Found**\n\nAll tasks, memories, and references are properly linked. No repairs needed.`
-        }]
-      };
-    }
-
-    // Apply repairs
-    await this.storageService.runExclusive(async (db) => {
-      Object.assign(db, validation.repairedDatabase);
-      return {
-        result: validation,
-        commit: true,
-        changedParts: new Set(['projects', 'tasks', 'memories'] as const)
-      };
-    });
-=======
+
+  getTaskIndex(): Map<string, Task> {
+    return this.taskIndex;
+  }
+
+  /**
+   * Cleanup method for graceful shutdown
+   */
+  async shutdown(): Promise<void> {
+    this.isShuttingDown = true;
+
+    // Clear task index to free memory
+    this.taskIndex.clear();
+
     // Cleanup in-memory store
     this.inMemoryStore.cleanup();
   }
@@ -1671,32 +1136,13 @@
           changedParts: new Set(['projects', 'tasks', 'memories', 'meta'] as const)
         };
       });
->>>>>>> 117b7265
-
-    // Update local state after successful commit
-    this.database = await this.storageService.loadDatabase();
-    this.buildTaskIndex();
-
-    let response = `🔧 **Orphaned Data Repair Complete**\n\n`;
-    response += `Fixed ${validation.issues.length} issues:\n\n`;
-    validation.issues.forEach((issue, index) => {
-      response += `${index + 1}. ${issue}\n`;
+
+      // Rebuild task index if tasks were changed
+      if (result.orphanedTasks > 0 || result.duplicatesRemoved > 0) {
+        this.buildTaskIndex();
+      }
+
+      return result;
     });
-
-    return {
-      content: [{
-        type: "text",
-        text: response
-      }]
-    };
-  }
-
-  // Getter methods for accessing internal state (useful for handlers)
-  getDatabase(): ProjectDatabase {
-    return this.database;
-  }
-
-  getTaskIndex(): Map<string, Task> {
-    return this.taskIndex;
   }
 }