import type { Task, Project, LineRange } from '../types/index.js';
import { generateId } from '../utils/idGenerator.js';
import { taskCheckbox, sectionHeader } from '../utils/emojiUtils.js';

/**
 * Service responsible for task management operations
 */
export class TaskService {
  /**
   * Creates a new task
   */
  createTask(args: {
    title: string;
    description?: string;
    parent_id?: string;
    priority?: 'critical' | 'high' | 'medium' | 'low';
    due_date?: string;
    tags?: string[];
    project_id: string;
    line_range?: LineRange;
  }): Task {
    const {
      title,
      description,
      parent_id,
      priority,
      due_date,
      tags = [],
      project_id,
      line_range
    } = args;

    // Auto-detect priority from title and description
    const detectedPriority = this.detectPriorityFromText(title, description);
    
    // Use explicit priority if provided, otherwise use auto-detected priority
    const finalPriority = priority || detectedPriority;
    
    if (!title) {
      throw new Error('Task title is required');
    }

    if (!project_id) {
      throw new Error('Project ID is required');
    }

<<<<<<< HEAD
=======
    // Validate priority if provided
    if (priority && !['critical', 'high', 'medium', 'low'].includes(priority)) {
      throw new Error(`Invalid priority: ${priority}. Must be one of: critical, high, medium, low`);
    }

    // Validate line_range if provided
    if (line_range) {
      if (typeof line_range.start_line !== 'number' || typeof line_range.end_line !== 'number') {
        throw new Error('Line range start_line and end_line must be numbers');
      }
      if (line_range.start_line < 1 || line_range.end_line < 1) {
        throw new Error('Line numbers must be positive (1-based)');
      }
      if (line_range.start_line > line_range.end_line) {
        throw new Error('start_line must be less than or equal to end_line');
      }
    }

>>>>>>> 117b7265
    return {
      id: generateId('task'),
      project_id,
      parent_id,
      title,
      description,
      completed: false,
      created_date: new Date().toISOString(),
      due_date,
      priority: finalPriority,
      tags: Array.isArray(tags) ? tags : [tags],
      subtasks: [],
      notes: [],
      blockers: [],
      line_range
    };
  }



  /**
   * Updates task progress and related fields
   */
  updateTaskProgress(task: Task, args: {
    progress?: number;
    notes?: string;
    blockers?: string[];
  }): void {
    const { progress, notes, blockers } = args;

    if (progress !== undefined) {
      task.progress = Math.min(100, Math.max(0, progress));
      if (task.progress === 100) {
        task.completed = true;
        task.completed_date = new Date().toISOString();
      }
    }

    if (notes) {
      task.notes = task.notes || [];
      task.notes.push(`[${new Date().toLocaleString()}] ${notes}`);
    }

    if (blockers !== undefined) {
      task.blockers = Array.isArray(blockers) ? blockers : [blockers];
    }
  }

  /**
   * Updates parent task progress based on subtasks
   */
  updateParentProgress(parentTask: Task, allTasks: Task[]): void {
    if (!parentTask.subtasks || parentTask.subtasks.length === 0) return;

    const subtasks = allTasks.filter(t => 
      parentTask.subtasks!.includes(t.id)
    );

    if (subtasks.length === 0) return;

    const totalProgress = subtasks.reduce((sum, task) => {
      if (task.completed) return sum + 100;
      return sum + (task.progress || 0);
    }, 0);

    parentTask.progress = Math.round(totalProgress / subtasks.length);
    
    if (parentTask.progress === 100) {
      parentTask.completed = true;
      parentTask.completed_date = new Date().toISOString();
    }
  }

  /**
   * Adds task to project and parent task if applicable
   */
  linkTaskToProject(task: Task, project: Project, parentTask?: Task): void {
    // Add to project's task list
    if (!project.tasks.includes(task.id)) {
      project.tasks.push(task.id);
    }

    // Add to parent's subtasks if applicable
    if (parentTask && task.parent_id === parentTask.id) {
      parentTask.subtasks = parentTask.subtasks || [];
      if (!parentTask.subtasks.includes(task.id)) {
        parentTask.subtasks.push(task.id);
      }
    }
  }

  /**
   * Finds a task by ID
   */
  findTaskById(tasks: Task[], taskId: string): Task | undefined {
    return tasks.find(t => t.id === taskId);
  }

  /**
   * Updates a task in the tasks array
   */
  updateTask(tasks: Task[], taskId: string, updates: Partial<Task>): Task {
    const task = this.findTaskById(tasks, taskId);
    if (!task) {
      throw new Error(`Task not found: ${taskId}`);
    }

    // Apply updates
    Object.assign(task, updates);

    // Handle completion logic
    if (updates.completed !== undefined) {
      if (updates.completed) {
        task.completed_date = new Date().toISOString();
        task.progress = 100;
      } else {
        task.completed_date = undefined;
        task.progress = 0;
      }
    }

    return task;
  }

  /**
   * Toggles task completion status (array version)
   */
  toggleTask(tasks: Task[], taskId: string): Task;
  toggleTask(task: Task): void;
  toggleTask(tasksOrTask: Task[] | Task, taskId?: string): Task | void {
    if (Array.isArray(tasksOrTask)) {
      // Array version
      const task = this.findTaskById(tasksOrTask, taskId!);
      if (!task) {
        throw new Error(`Task not found: ${taskId}`);
      }

      // Toggle the task
      task.completed = !task.completed;
      if (task.completed) {
        task.completed_date = new Date().toISOString();
        task.progress = 100;
      } else {
        task.completed_date = undefined;
        task.progress = 0;
      }

      return task;
    } else {
      // Single task version (existing implementation)
      const task = tasksOrTask;
      task.completed = !task.completed;
      if (task.completed) {
        task.completed_date = new Date().toISOString();
        task.progress = 100;
      } else {
        task.completed_date = undefined;
        task.progress = 0;
      }
    }
  }

  /**
   * Filters tasks based on criteria
   */
  filterTasks(tasks: Task[], filters: {
    status?: 'completed' | 'pending' | 'in_progress';
    project_id?: string;
    parent_id?: string;
    priority?: 'critical' | 'high' | 'medium' | 'low';
  }): Task[] {
    const { status, project_id, parent_id, priority } = filters;
    
    let filteredTasks = [...tasks];

    if (project_id) {
      filteredTasks = filteredTasks.filter(t => t.project_id === project_id);
    }

    if (status === 'completed') {
      filteredTasks = filteredTasks.filter(t => t.completed === true);
    } else if (status === 'pending') {
      filteredTasks = filteredTasks.filter(t => t.completed === false && (!t.progress || t.progress === 0));
    } else if (status === 'in_progress') {
      filteredTasks = filteredTasks.filter(t => t.completed === false && t.progress && t.progress > 0 && t.progress < 100);
    }

    if (parent_id !== undefined) {
      filteredTasks = filteredTasks.filter(t => t.parent_id === parent_id);
    }

    if (priority) {
      filteredTasks = filteredTasks.filter(t => t.priority === priority);
    }

    return filteredTasks;
  }

  /**
   * Sorts tasks by priority and completion status
   */
  sortTasks(tasks: Task[]): Task[] {
    return tasks.sort((a, b) => {
      if (a.completed !== b.completed) return a.completed ? 1 : -1;
      const priorityOrder = { critical: 0, high: 1, medium: 2, low: 3 };
      return priorityOrder[a.priority] - priorityOrder[b.priority];
    });
  }

  /**
   * Formats task tree for display
   */
  formatTaskTree(task: Task, allTasks: Task[], indent: number = 0): string {
    const indentStr = '  '.repeat(indent);
    const checkbox = taskCheckbox(task.completed);
    const progress = task.progress ? ` (${task.progress}%)` : '';
    
    let result = `${indentStr}${checkbox} ${task.title}${progress} [${task.priority}]\n`;
    
    if (task.blockers && task.blockers.length > 0) {
      result += `${indentStr}  🚨 Blocked: ${task.blockers.join(', ')}\n`;
    }

    if (task.subtasks && task.subtasks.length > 0) {
      const subtasks = allTasks.filter(t => task.subtasks!.includes(t.id));
      subtasks.forEach(subtask => {
        result += this.formatTaskTree(subtask, allTasks, indent + 1);
      });
    }

    return result;
  }

  /**
   * Formats task list for display
   */
  formatTaskList(tasks: Task[]): string {
    let result = `# ${sectionHeader('Task List', '📋')}\n\n`;
    result += `**Found:** ${tasks.length} tasks\n\n`;

    tasks.forEach(task => {
      result += `${taskCheckbox(task.completed)} **${task.title}** (${task.id})\n`;
      result += `   Priority: ${task.priority} | Progress: ${task.progress || 0}%\n`;
      if (task.description) result += `   ${task.description}\n`;
      if (task.blockers && task.blockers.length > 0) {
        result += `   🚨 Blocked: ${task.blockers.join(', ')}\n`;
      }
      result += '\n';
    });

    return result;
  }

  /**
   * Exports task tree to markdown format
   */
  exportTaskTree(task: Task, allTasks: Task[], indent: number = 0): string {
    const indentStr = '  '.repeat(indent);
    const checkbox = task.completed ? '- [x]' : '- [ ]';
    
    let result = `${indentStr}${checkbox} ${task.title}`;
    if (task.priority !== 'medium') result += ` (${task.priority})`;
    if (task.progress && !task.completed) result += ` - ${task.progress}%`;
    result += '\n';
    
    if (task.description) {
      result += `${indentStr}  > ${task.description}\n`;
    }
    
    if (task.blockers && task.blockers.length > 0) {
      result += `${indentStr}  > 🚨 Blocked: ${task.blockers.join(', ')}\n`;
    }

    if (task.subtasks && task.subtasks.length > 0) {
      const subtasks = allTasks.filter(t => task.subtasks!.includes(t.id));
      subtasks.forEach(subtask => {
        result += this.exportTaskTree(subtask, allTasks, indent + 1);
      });
    }

    return result;
  }

  /**
   * Detects priority level from task title and description text
   */
  private detectPriorityFromText(title: string, description?: string): 'critical' | 'high' | 'medium' | 'low' {
    const text = `${title} ${description || ''}`.toLowerCase();
    
    // Critical priority keywords
    const criticalKeywords = ['urgent', 'critical', 'emergency', 'blocking', 'security', 'urgent:', 'critical:', 'emergency:'];
    if (criticalKeywords.some(keyword => text.includes(keyword))) {
      return 'critical';
    }
    
    // High priority keywords
    const highKeywords = ['important', 'deadline', 'core feature', 'must have', 'high priority', 'asap', 'important:'];
    if (highKeywords.some(keyword => text.includes(keyword))) {
      return 'high';
    }
    
    // Low priority keywords
    const lowKeywords = ['nice to have', 'maybe', 'consider', 'polish', 'optional', 'low priority', 'when time permits'];
    if (lowKeywords.some(keyword => text.includes(keyword))) {
      return 'low';
    }
    
    // Default to medium if no keywords match
    return 'medium';
  }

  /**
   * Builds quick-lookup indexes for tasks.
   * Returns plain objects for easy JSON-serialisation.
   *
   * Example:
   * ```ts
   * const { tasksById, tasksByProject } = TaskService.buildIndexes(allTasks);
   * const myTask = tasksById[taskId];
   * const tasksForProject = tasksByProject[projectId] || [];
   * ```
   */
  static buildIndexes(tasks: Task[]): {
    tasksById: Record<string, Task>;
    tasksByProject: Record<string, Task[]>;
  } {
    const tasksById: Record<string, Task> = {};
    const tasksByProject: Record<string, Task[]> = {};

    tasks.forEach(task => {
      tasksById[task.id] = task;

      if (!tasksByProject[task.project_id]) {
        tasksByProject[task.project_id] = [];
      }
      tasksByProject[task.project_id].push(task);
    });

    return { tasksById, tasksByProject };
  }
}<|MERGE_RESOLUTION|>--- conflicted
+++ resolved
@@ -1,6 +1,5 @@
 import type { Task, Project, LineRange } from '../types/index.js';
 import { generateId } from '../utils/idGenerator.js';
-import { taskCheckbox, sectionHeader } from '../utils/emojiUtils.js';
 
 /**
  * Service responsible for task management operations
@@ -44,8 +43,6 @@
       throw new Error('Project ID is required');
     }
 
-<<<<<<< HEAD
-=======
     // Validate priority if provided
     if (priority && !['critical', 'high', 'medium', 'low'].includes(priority)) {
       throw new Error(`Invalid priority: ${priority}. Must be one of: critical, high, medium, low`);
@@ -64,7 +61,6 @@
       }
     }
 
->>>>>>> 117b7265
     return {
       id: generateId('task'),
       project_id,
@@ -72,6 +68,7 @@
       title,
       description,
       completed: false,
+      progress: 0,
       created_date: new Date().toISOString(),
       due_date,
       priority: finalPriority,
@@ -172,18 +169,20 @@
       throw new Error(`Task not found: ${taskId}`);
     }
 
-    // Apply updates
+    // Apply updates first
     Object.assign(task, updates);
 
-    // Handle completion logic
-    if (updates.completed !== undefined) {
-      if (updates.completed) {
-        task.completed_date = new Date().toISOString();
-        task.progress = 100;
-      } else {
-        task.completed_date = undefined;
-        task.progress = 0;
-      }
+    // Handle completion date when completed is set to true
+    if (updates.completed === true) {
+      task.completed_date = new Date().toISOString();
+    } else if (updates.completed === false) {
+      task.completed_date = undefined;
+    }
+
+    // Handle progress-based completion (only if progress reaches 100 and completed wasn't explicitly set)
+    if (updates.progress !== undefined && updates.progress >= 100 && updates.completed === undefined) {
+      task.completed = true;
+      task.completed_date = new Date().toISOString();
     }
 
     return task;
@@ -279,13 +278,13 @@
    */
   formatTaskTree(task: Task, allTasks: Task[], indent: number = 0): string {
     const indentStr = '  '.repeat(indent);
-    const checkbox = taskCheckbox(task.completed);
+    const checkbox = task.completed ? '[DONE]' : '[ ]';
     const progress = task.progress ? ` (${task.progress}%)` : '';
     
     let result = `${indentStr}${checkbox} ${task.title}${progress} [${task.priority}]\n`;
     
     if (task.blockers && task.blockers.length > 0) {
-      result += `${indentStr}  🚨 Blocked: ${task.blockers.join(', ')}\n`;
+      result += `${indentStr}  [BLOCKED] ${task.blockers.join(', ')}\n`;
     }
 
     if (task.subtasks && task.subtasks.length > 0) {
@@ -302,15 +301,15 @@
    * Formats task list for display
    */
   formatTaskList(tasks: Task[]): string {
-    let result = `# ${sectionHeader('Task List', '📋')}\n\n`;
+    let result = `# Task List\n\n`;
     result += `**Found:** ${tasks.length} tasks\n\n`;
 
     tasks.forEach(task => {
-      result += `${taskCheckbox(task.completed)} **${task.title}** (${task.id})\n`;
+      result += `${task.completed ? '[DONE]' : '[ ]'} **${task.title}** (${task.id})\n`;
       result += `   Priority: ${task.priority} | Progress: ${task.progress || 0}%\n`;
       if (task.description) result += `   ${task.description}\n`;
       if (task.blockers && task.blockers.length > 0) {
-        result += `   🚨 Blocked: ${task.blockers.join(', ')}\n`;
+        result += `   [BLOCKED] ${task.blockers.join(', ')}\n`;
       }
       result += '\n';
     });
@@ -335,7 +334,7 @@
     }
     
     if (task.blockers && task.blockers.length > 0) {
-      result += `${indentStr}  > 🚨 Blocked: ${task.blockers.join(', ')}\n`;
+      result += `${indentStr}  > [BLOCKED] ${task.blockers.join(', ')}\n`;
     }
 
     if (task.subtasks && task.subtasks.length > 0) {
