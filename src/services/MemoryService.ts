--- conflicted
+++ resolved
@@ -1,8 +1,4 @@
-<<<<<<< HEAD
-import type { Memory, MemoryTemplate, HandoffSummary, Task, Project } from '../types/index.js';
-=======
 import type { Memory, HandoffSummary, Task, Project, LineRange } from '../types/index.js';
->>>>>>> 117b7265
 import { generateId } from '../utils/idGenerator.js';
 
 /**
@@ -93,26 +89,28 @@
     limit?: number;
   }): Memory[] {
     const { query, category, tags, limit = 10 } = args;
-    
-    if (!query) {
+
+    // Allow searching by tags alone, or require query if no other filters
+    if (!query && !category && !tags) {
       return [];
     }
 
-    const lowerQuery = query.toLowerCase();
+    const lowerQuery = query?.toLowerCase();
     
     const results = memories.filter(memory => {
       const lowerCaseTags = memory.tags.map(t => t.toLowerCase());
 
-      const matchesQuery =
+      const matchesQuery = !lowerQuery || (
         memory.title.toLowerCase().includes(lowerQuery) ||
         memory.content.toLowerCase().includes(lowerQuery) ||
-        lowerCaseTags.some(tag => tag.includes(lowerQuery));
-      
+        lowerCaseTags.some(tag => tag.includes(lowerQuery))
+      );
+
       const matchesCategory = !category || memory.category.toLowerCase() === category.toLowerCase();
-      
+
       // Use AND logic for tags: all provided tags must be present.
       const matchesTags = !tags || tags.every((tag: string) => lowerCaseTags.includes(tag.toLowerCase()));
-      
+
       return matchesQuery && matchesCategory && matchesTags;
     }).slice(0, limit);
 
@@ -132,7 +130,7 @@
 ${memory.content}`;
     }).join('\n\n---\n\n');
 
-    return `🧠 Found ${memories.length} relevant memories:\n\n${formattedResults}`;
+    return `[FOUND] Found ${memories.length} relevant memories:\n\n${formattedResults}`;
   }
 
   /**
@@ -142,7 +140,6 @@
     project: Project,
     tasks: Task[],
     sessionCount: number,
-    format: 'detailed' | 'compact' = 'detailed',
     sessionStartTime?: Date
   ): HandoffSummary {
     // Get tasks completed in current session (default to last 2 hours if no session start time)
@@ -202,13 +199,13 @@
    * Formats handoff summary for display
    */
   formatHandoffSummary(handoff: HandoffSummary, format: 'detailed' | 'compact' = 'detailed'): string {
-    let result = `# 🤝 Project Handoff Summary\n\n`;
+    let result = `# [HANDOFF] Project Handoff Summary\n\n`;
     result += `**Project:** ${handoff.project_name}\n`;
     result += `**Completion:** ${handoff.completion_percentage}%\n`;
     result += `**Session Date:** ${new Date(handoff.last_session_date).toLocaleString()}\n\n`;
 
     if (format === 'detailed') {
-      result += `## ✅ Completed This Session\n`;
+      result += `## [DONE] Completed This Session\n`;
       if (handoff.completed_in_last_session.length > 0) {
         handoff.completed_in_last_session.forEach(item => {
           result += `- ${item}\n`;
@@ -217,7 +214,7 @@
         result += `- No tasks completed this session\n`;
       }
 
-      result += `\n## 🔄 In Progress\n`;
+      result += `\n## [ACTIVE] In Progress\n`;
       if (handoff.in_progress.length > 0) {
         handoff.in_progress.forEach(item => {
           result += `- ${item}\n`;
@@ -227,13 +224,13 @@
       }
 
       if (handoff.blocked_items.length > 0) {
-        result += `\n## 🚨 Blocked Items\n`;
+        result += `\n## [BLOCKED] Blocked Items\n`;
         handoff.blocked_items.forEach(item => {
           result += `- ${item}\n`;
         });
       }
 
-      result += `\n## 🎯 Next Priorities\n`;
+      result += `\n## [NEXT] Next Priorities\n`;
       if (handoff.next_priorities.length > 0) {
         handoff.next_priorities.forEach(item => {
           result += `- ${item}\n`;
@@ -255,81 +252,5 @@
     return result;
   }
 
-  /**
-   * Applies a template and formats the output
-   */
-  applyTemplate(templates: { [key: string]: MemoryTemplate }, templateName: string): string {
-    if (!templateName) {
-      throw new Error('Template name is required');
-    }
-
-    const template = templates[templateName];
-    if (!template) {
-      const availableTemplates = Object.keys(templates).join(', ');
-      throw new Error(`Template "${templateName}" not found. Available: ${availableTemplates}`);
-    }
-
-    let result = `📋 **Template: ${templateName}**\n**Category:** ${template.category}\n\n`;
-    
-    template.structure.forEach((step: { step: string; prompt: string }, index: number) => {
-      result += `**${index + 1}. ${step.step}**\n${step.prompt}\n\n`;
-    });
-
-    result += `\n💡 **Next Steps:**
-1. Answer each prompt above
-2. Create tasks based on your answers
-3. Use \`create_task\` for each action item`;
-
-    return result;
-  }
-
-  /**
-   * Exports memories to markdown format
-   */
-  exportMemoriesToMarkdown(memories: Memory[]): string {
-    if (memories.length === 0) {
-      return '';
-    }
-
-    let markdown = `## Memories\n\n`;
-    
-    memories.forEach(memory => {
-      markdown += `### ${memory.title}\n`;
-      markdown += `**Category:** ${memory.category} | **Importance:** ${memory.importance}\n`;
-      markdown += `**Tags:** ${memory.tags.join(', ')}\n\n`;
-      markdown += `${memory.content}\n\n`;
-      markdown += `---\n\n`;
-    });
-
-    return markdown;
-  }
-
-  /**
-   * Generates project management overview
-   */
-  generateOverview(
-    projects: Project[],
-    tasks: Task[],
-    memories: Memory[],
-    sessionCount: number,
-    templates: { [key: string]: MemoryTemplate }
-  ): string {
-    let result = `📊 **Project Management Overview**\n\n`;
-    
-    // Show project stats
-    result += `**Active Projects:** ${projects.length}\n`;
-    result += `**Total Tasks:** ${tasks.length}\n`;
-    result += `**Completed Tasks:** ${tasks.filter(t => t.completed).length}\n`;
-    result += `**Session Count:** ${sessionCount}\n\n`;
-
-    // Show available templates
-    result += `**Available Templates:**\n`;
-    Object.keys(templates).forEach(template => {
-      result += `- ${template}\n`;
-    });
-
-    result += `\n💡 Use \`get_project_status\` to see your current tasks.`;
-
-    return result;
-  }
+
 }